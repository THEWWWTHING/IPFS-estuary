--- conflicted
+++ resolved
@@ -10,11 +10,8 @@
 - [jq](https://stedolan.github.io/jq/)
 - [hwloc](https://www.open-mpi.org/projects/hwloc/)
 - opencl
-<<<<<<< HEAD
 - [rustup](https://rustup.rs/)
-=======
 - postgresql
->>>>>>> 66d4a94a
 
 1. Run `make clean all` inside the estuary directory
 
