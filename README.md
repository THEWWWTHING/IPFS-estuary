# Estuary

> An experimental ipfs node

## Building

Requirements:

- go (1.15 or higher)
- [jq](https://stedolan.github.io/jq/)
- [hwloc](https://www.open-mpi.org/projects/hwloc/)
- opencl

1. Run `make clean all` inside the estuary directory

## Running your own node

To run locally in a 'dev' environment, first run:

```sh
./estuary setup
```

Save the auth token that this outputs, you will need it for interacting with
and controlling the node.

NOTE: if you want to use a different database than a sqlite instance stored in your local directory, you will need to configure that with the `--database` flag, passed before the setup command: `./estuary --database=XXXXX setup`

Once you have the setup complete, choose an appropriate directory for estuary to keep its data, and use it as your datadir flag when running estuary.
You will also need to tell estuary where it can access a lotus gateway api, we recommend using:

```sh
export FULLNODE_API_INFO=wss://api.chain.love
```

Then run:

```sh
./estuary --datadir=/path/to/storage --database=IF-YOU-NEED-THIS --logging
```

## Running as daemon with Systemd

The Makefile has a target that will install a generic but workable systemd service for estuary.

Run `make install-estuary-service` on the machine you wish to run estuary on.

Make sure to follow the instructions output by the `make` command as configuration is required before the service can run succesfully.

<<<<<<< HEAD
## Errors

If you get the following error:

```sh
/ERROR basichost basic/basic_host.go:328 failed to resolve local interface addresses {"error": "route ip+net: netlinkrib: too many open files"}
```

It is because you do not have enough open file handles available. Update this with the following command:

```sh
ulimit -n 100000
```
=======

## Developing
See `DEVELOPMENT.md` for development instructions.
>>>>>>> 91340430
<|MERGE_RESOLUTION|>--- conflicted
+++ resolved
@@ -47,7 +47,6 @@
 
 Make sure to follow the instructions output by the `make` command as configuration is required before the service can run succesfully.
 
-<<<<<<< HEAD
 ## Errors
 
 If you get the following error:
@@ -61,8 +60,6 @@
 ```sh
 ulimit -n 100000
 ```
-=======
 
 ## Developing
-See `DEVELOPMENT.md` for development instructions.
->>>>>>> 91340430
+See `DEVELOPMENT.md` for development instructions.