package main

import (
	"context"

	"github.com/application-research/estuary/config"
	"github.com/ipfs/go-cid"
	blockstore "github.com/ipfs/go-ipfs-blockstore"
	"gorm.io/gorm"
)

type Initializer struct {
<<<<<<< HEAD
	cfg *config.Node
=======
	cfg *config.Config
	db  *gorm.DB
>>>>>>> f75ba9aa
}

func (init Initializer) Config() *config.Node {
	return init.cfg
}

func (init Initializer) BlockstoreWrap(blk blockstore.Blockstore) (blockstore.Blockstore, error) {
	return blk, nil
}

func (init Initializer) KeyProviderFunc(ctx context.Context) (<-chan cid.Cid, error) {
	log.Infof("running key provider func")
	out := make(chan cid.Cid)
	go func() {
		defer close(out)

		var pins []Pin
		if err := init.db.Find(&pins, "active").Error; err != nil {
			log.Errorf("failed to load pins for reproviding: %s", err)
			return
		}
		log.Infof("key provider func returning %d values", len(pins))

		for _, c := range pins {
			select {
			case out <- c.Cid.CID:
			case <-ctx.Done():
				return
			}
		}
	}()
	return out, nil
}<|MERGE_RESOLUTION|>--- conflicted
+++ resolved
@@ -10,12 +10,8 @@
 )
 
 type Initializer struct {
-<<<<<<< HEAD
-	cfg *config.Node
-=======
 	cfg *config.Config
 	db  *gorm.DB
->>>>>>> f75ba9aa
 }
 
 func (init Initializer) Config() *config.Node {
