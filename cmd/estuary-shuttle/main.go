package main

import (
	"bytes"
	"context"
	"encoding/json"
	"flag"
	"fmt"
	"io"
	"io/ioutil"
	"net/http"

	//#nosec G108 - exposing the profiling endpoint is expected
	httpprof "net/http/pprof"
	"os"
	"path/filepath"
	"runtime"
	"strconv"
	"sync"
	"time"

	"github.com/application-research/estuary/constants"
	"github.com/application-research/estuary/node/modules/peering"
	"github.com/application-research/estuary/pinner/types"

	"github.com/application-research/estuary/config"
	estumetrics "github.com/application-research/estuary/metrics"
	"github.com/application-research/estuary/util/gateway"
	"github.com/application-research/filclient/retrievehelper"
	lru "github.com/hashicorp/golang-lru"
	"github.com/mitchellh/go-homedir"
	"github.com/pkg/errors"
	"go.opentelemetry.io/otel/codes"
	semconv "go.opentelemetry.io/otel/semconv/v1.7.0"
	"go.opentelemetry.io/otel/trace"

	"github.com/libp2p/go-libp2p/core/peer"
	"github.com/urfave/cli/v2"
	"go.opentelemetry.io/otel"
	"go.opentelemetry.io/otel/attribute"
	"golang.org/x/net/websocket"
	"golang.org/x/sys/unix"
	"golang.org/x/xerrors"
	"gorm.io/gorm"

	"github.com/application-research/estuary/drpc"
	"github.com/application-research/estuary/node"
	"github.com/application-research/estuary/pinner"
	"github.com/application-research/estuary/stagingbs"
	"github.com/application-research/estuary/util"
	"github.com/application-research/filclient"
	"github.com/cenkalti/backoff/v4"
	"github.com/filecoin-project/go-address"
	datatransfer "github.com/filecoin-project/go-data-transfer"
	"github.com/filecoin-project/go-state-types/abi"
	"github.com/filecoin-project/lotus/api"
	lotusTypes "github.com/filecoin-project/lotus/chain/types"
	lcli "github.com/filecoin-project/lotus/cli"
	blocks "github.com/ipfs/go-block-format"
	"github.com/ipfs/go-blockservice"
	"github.com/ipfs/go-cid"
	blockstore "github.com/ipfs/go-ipfs-blockstore"
	exchange "github.com/ipfs/go-ipfs-exchange-interface"
	offline "github.com/ipfs/go-ipfs-exchange-offline"
	ipld "github.com/ipfs/go-ipld-format"
	logging "github.com/ipfs/go-log/v2"
	"github.com/ipfs/go-merkledag"
	"github.com/ipfs/go-metrics-interface"
	uio "github.com/ipfs/go-unixfs/io"
	"github.com/ipld/go-car"
	"github.com/labstack/echo/v4"
	"github.com/labstack/echo/v4/middleware"
	rcmgr "github.com/libp2p/go-libp2p/p2p/host/resource-manager"
	routed "github.com/libp2p/go-libp2p/p2p/host/routed"
	"github.com/whyrusleeping/memo"
)

var appVersion string

var log = logging.Logger("shuttle").With("app_version", appVersion)

const (
	ColUuid = "coluuid"
	ColDir  = "dir"
)

//#nosec G104 - it's not common to treat SetLogLevel error return
func before(cctx *cli.Context) error {
	level := util.LogLevel

	_ = logging.SetLogLevel("dt-impl", level)
	_ = logging.SetLogLevel("shuttle", level)
	_ = logging.SetLogLevel("paych", level)
	_ = logging.SetLogLevel("filclient", "warn") // filclient is too chatting for default loglevel (info), maybe sub-system loglevel should be supported
	_ = logging.SetLogLevel("dt_graphsync", level)
	_ = logging.SetLogLevel("graphsync_allocator", level)
	_ = logging.SetLogLevel("dt-chanmon", level)
	_ = logging.SetLogLevel("markets", level)
	_ = logging.SetLogLevel("data_transfer_network", level)
	_ = logging.SetLogLevel("rpc", level)
	_ = logging.SetLogLevel("bs-wal", level)
	_ = logging.SetLogLevel("bs-migrate", level)
	_ = logging.SetLogLevel("rcmgr", level)
	_ = logging.SetLogLevel("est-node", level)

	return nil
}

func overrideSetOptions(flags []cli.Flag, cctx *cli.Context, cfg *config.Shuttle) error {
	for _, flag := range flags {
		name := flag.Names()[0]
		if cctx.IsSet(name) {
			log.Debugf("shuttle cli flag %s is set to %s", name, cctx.String(name))
		} else {
			continue
		}

		switch name {
		case "node-api-url":
			cfg.Node.ApiURL = cctx.String("node-api-url")
		case "datadir":
			cfg.DataDir = cctx.String("datadir")
		case "blockstore":
			cfg.Node.Blockstore = cctx.String("blockstore")
		case "no-blockstore-cache":
			cfg.Node.NoBlockstoreCache = cctx.Bool("no-blockstore-cache")
		case "write-log-truncate":
			cfg.Node.WriteLogTruncate = cctx.Bool("write-log-truncate")
		case "write-log-flush":
			cfg.Node.HardFlushWriteLog = cctx.Bool("write-log-flush")
		case "write-log":
			wlog := cctx.String("write-log")
			cfg.Node.WriteLogDir = wlog
			if wlog != "" && wlog[0] != '/' {
				cfg.Node.WriteLogDir = filepath.Join(cctx.String("datadir"), wlog)
			}
		case "database":
			cfg.DatabaseConnString = cctx.String("database")
		case "apilisten":
			cfg.ApiListen = cctx.String("apilisten")
		case "libp2p-websockets":
			cfg.Node.EnableWebsocketListenAddr = cctx.Bool("libp2p-websockets")
		case "announce-addr":
			cfg.Node.AnnounceAddrs = cctx.StringSlice("announce-addr")
		case "peering-peers":
			//	The peer is an array of multiaddress so we need to allow
			//	the user to specify ID and Addrs
			var peers []peering.PeeringPeer
			peeringPeersStr := cctx.String("peering-peers")

			err := json.Unmarshal([]byte(peeringPeersStr), &peers)
			if err != nil {
				return fmt.Errorf("failed to parse peering addresses %s: %w", cctx.String("peering-peers"), err)
			}
			cfg.Node.PeeringPeers = append(cfg.Node.PeeringPeers, peers...)

		case "host":
			cfg.Hostname = cctx.String("host")
		case "disable-local-content-adding":
			cfg.Content.DisableLocalAdding = cctx.Bool("disable-local-content-adding")
		case "jaeger-tracing":
			cfg.Jaeger.EnableTracing = cctx.Bool("jaeger-tracing")
		case "jaeger-provider-url":
			cfg.Jaeger.ProviderUrl = cctx.String("jaeger-provider-url")
		case "jaeger-sampler-ratio":
			cfg.Jaeger.SamplerRatio = cctx.Float64("jaeger-sampler-ratio")
		case "logging":
			cfg.Logging.ApiEndpointLogging = cctx.Bool("logging")
		case "bitswap-max-work-per-peer":
			cfg.Node.Bitswap.MaxOutstandingBytesPerPeer = cctx.Int64("bitswap-max-work-per-peer")
		case "bitswap-target-message-size":
			cfg.Node.Bitswap.TargetMessageSize = cctx.Int("bitswap-target-message-size")
		case "estuary-api":
			cfg.EstuaryRemote.Api = cctx.String("estuary-api")
		case "handle":
			cfg.EstuaryRemote.Handle = cctx.String("handle")
		case "auth-token":
			cfg.EstuaryRemote.AuthToken = cctx.String("auth-token")
		case "private":
			cfg.Private = cctx.Bool("private")
		case "dev":
			cfg.Dev = cctx.Bool("dev")
		case "no-reload-pin-queue":
			cfg.NoReloadPinQueue = cctx.Bool("no-reload-pin-queue")
		case "rpc-incoming-queue-size":
			cfg.RPCMessage.IncomingQueueSize = cctx.Int("rpc-incoming-queue-size")
		case "rpc-outgoing-queue-size":
			cfg.RPCMessage.OutgoingQueueSize = cctx.Int("rpc-outgoing-queue-size")
		default:
		}
	}
	return cfg.SetRequiredOptions()
}

func main() {
	// set global time to UTC
	utc, _ := time.LoadLocation("UTC")
	time.Local = utc

	hDir, err := homedir.Dir()
	if err != nil {
		log.Fatalf("could not determine homedir for shuttle app: %+v", err)
	}

	app := cli.NewApp()
	app.Version = appVersion

	cfg := config.NewShuttle(appVersion)

	app.Before = before

	app.Flags = []cli.Flag{
		util.FlagLogLevel,
		&cli.StringFlag{
			Name:  "repo",
			Value: "~/.lotus",
		},
		&cli.StringFlag{
			Name:    "node-api-url",
			Usage:   "lotus api gateway url",
			Value:   cfg.Node.ApiURL,
			EnvVars: []string{"FULLNODE_API_INFO"},
		},
		&cli.StringFlag{
			Name:  "config",
			Usage: "specify configuration file location",
			Value: filepath.Join(hDir, ".estuary-shuttle"),
		},
		&cli.StringFlag{
			Name:    "database",
			Usage:   "specify connection string for estuary database",
			Value:   cfg.DatabaseConnString,
			EnvVars: []string{"ESTUARY_SHUTTLE_DATABASE"},
		},
		&cli.StringFlag{
			Name:  "blockstore",
			Usage: "specify blockstore parameters",
			Value: cfg.Node.Blockstore,
		},
		&cli.StringFlag{
			Name:  "write-log",
			Usage: "enable write log blockstore in specified directory",
			Value: cfg.Node.WriteLogDir,
		},
		&cli.StringFlag{
			Name:    "apilisten",
			Usage:   "address for the api server to listen on",
			Value:   cfg.ApiListen,
			EnvVars: []string{"ESTUARY_SHUTTLE_API_LISTEN"},
		},
		&cli.StringFlag{
			Name:    "datadir",
			Usage:   "directory to store data in",
			Value:   cfg.DataDir,
			EnvVars: []string{"ESTUARY_SHUTTLE_DATADIR"},
		},
		&cli.StringFlag{
			Name:  "estuary-api",
			Usage: "api endpoint for master estuary node",
			Value: cfg.EstuaryRemote.Api,
		},
		&cli.StringFlag{
			Name:  "auth-token",
			Usage: "auth token for connecting to estuary",
			Value: cfg.EstuaryRemote.AuthToken,
		},
		&cli.StringFlag{
			Name:  "handle",
			Usage: "estuary shuttle handle to use",
			Value: cfg.EstuaryRemote.Handle,
		},
		&cli.StringFlag{
			Name:  "host",
			Usage: "url that this node is publicly dialable at",
			Value: cfg.Hostname,
		},
		&cli.BoolFlag{
			Name:  "logging",
			Usage: "enable api endpoint logging",
			Value: cfg.Logging.ApiEndpointLogging,
		},
		&cli.BoolFlag{
			Name:  "write-log-flush",
			Usage: "enable hard flushing blockstore",
			Value: cfg.Node.HardFlushWriteLog,
		},
		&cli.BoolFlag{
			Name:  "write-log-truncate",
			Usage: "truncates old logs with new ones",
			Value: cfg.Node.WriteLogTruncate,
		},
		&cli.BoolFlag{
			Name:  "no-blockstore-cache",
			Usage: "disable blockstore caching",
			Value: cfg.Node.NoBlockstoreCache,
		},
		&cli.BoolFlag{
			Name:  "private",
			Usage: "sets shuttle as private",
			Value: cfg.Private,
		},
		&cli.BoolFlag{
			Name:  "disable-local-content-adding",
			Usage: "disallow new content ingestion on this node",
			Value: cfg.Content.DisableLocalAdding,
		},
		&cli.BoolFlag{
			Name:  "no-reload-pin-queue",
			Usage: "disable reloading pin queue on shuttle start",
			Value: cfg.NoReloadPinQueue,
		},
		&cli.BoolFlag{
			Name:  "dev",
			Usage: "use http:// and ws:// when connecting to estuary in a development environment",
			Value: cfg.Dev,
		},
		&cli.StringSliceFlag{
			Name: "announce-addr",
			Usage: "specify multiaddrs that this node can be connected to	",
			Value: cli.NewStringSlice(cfg.Node.AnnounceAddrs...),
		},
		&cli.StringFlag{
			Name:  "peering-peers",
			Usage: "specify peering peers that this node can be connected to",
		},
		&cli.BoolFlag{
			Name:  "jaeger-tracing",
			Usage: "enables jaeger tracing",
			Value: cfg.Jaeger.EnableTracing,
		},
		&cli.StringFlag{
			Name:  "jaeger-provider-url",
			Usage: "sets the jaeger provider url",
			Value: cfg.Jaeger.ProviderUrl,
		},
		&cli.Float64Flag{
			Name:  "jaeger-sampler-ratio",
			Usage: "If less than 1 probabilistic metrics will be used.",
			Value: cfg.Jaeger.SamplerRatio,
		},
		&cli.BoolFlag{
			Name:  "libp2p-websockets",
			Usage: "enable adding libp2p websockets listen addr",
			Value: cfg.Node.EnableWebsocketListenAddr,
		},
		&cli.Int64Flag{
			Name:  "bitswap-max-work-per-peer",
			Usage: "sets the bitswap max work per peer",
			Value: cfg.Node.Bitswap.MaxOutstandingBytesPerPeer,
		},
		&cli.IntFlag{
			Name:  "bitswap-target-message-size",
			Usage: "sets the bitswap target message size",
			Value: cfg.Node.Bitswap.TargetMessageSize,
		},
		&cli.IntFlag{
			Name:  "rpc-incoming-queue-size",
			Usage: "sets incoming rpc message queue size",
			Value: cfg.RPCMessage.IncomingQueueSize,
		},
		&cli.IntFlag{
			Name:  "rpc-outgoing-queue-size",
			Usage: "sets outgoing rpc message queue size",
			Value: cfg.RPCMessage.OutgoingQueueSize,
		},
	}

	app.Commands = []*cli.Command{
		{
			Name:  "configure",
			Usage: "Saves a configuration file to the location specified by the config parameter",
			Action: func(cctx *cli.Context) error {
				configFile := cctx.String("config")
				if err := cfg.Load(configFile); err != nil && err != config.ErrNotInitialized { // still want to report parsing errors
					return err
				}

				if err := overrideSetOptions(app.Flags, cctx, cfg); err != nil {
					return err
				}
				return cfg.Save(configFile)
			},
		},
	}

	app.Action = func(cctx *cli.Context) error {
		log.Infof("shuttle version: %s", appVersion)

		if err := cfg.Load(cctx.String("config")); err != nil && err != config.ErrNotInitialized { // still want to report parsing errors
			return err
		}

		if err := overrideSetOptions(app.Flags, cctx, cfg); err != nil {
			return err
		}

		if err := cfg.Validate(); err != nil {
			return err
		}

		db, err := setupDatabase(cfg.DatabaseConnString)
		if err != nil {
			return err
		}

		if cfg.Node.EnableWebsocketListenAddr {
			cfg.Node.ListenAddrs = append(cfg.Node.ListenAddrs, config.DefaultWebsocketAddr)
		}

		init := Initializer{&cfg.Node, db}
		nd, err := node.Setup(context.TODO(), init)
		if err != nil {
			return err
		}

		// send a CLI context to lotus that contains only the node "api-url" flag set, so that other flags don't accidentally conflict with lotus cli flags
		// https://github.com/filecoin-project/lotus/blob/731da455d46cb88ee5de9a70920a2d29dec9365c/cli/util/api.go#L37
		flset := flag.NewFlagSet("lotus", flag.ExitOnError)
		flset.String("api-url", "", "node api url")
		err = flset.Set("api-url", cfg.Node.ApiURL)
		if err != nil {
			return err
		}

		ncctx := cli.NewContext(cli.NewApp(), flset, nil)
		api, closer, err := lcli.GetGatewayAPI(ncctx)
		if err != nil {
			return err
		}
		defer closer()

		defaddr, err := nd.Wallet.GetDefault()
		if err != nil {
			return err
		}

		rhost := routed.Wrap(nd.Host, nd.FilDht)
		filc, err := filclient.NewClient(rhost, api, nd.Wallet, defaddr, nd.Blockstore, nd.Datastore, cfg.DataDir)
		if err != nil {
			return err
		}

		metCtx := metrics.CtxScope(context.Background(), "shuttle")
		activeCommp := metrics.NewCtx(metCtx, "active_commp", "number of active piece commitment calculations ongoing").Gauge()
		commpMemo := memo.NewMemoizer(func(ctx context.Context, k string, v interface{}) (interface{}, error) {
			activeCommp.Inc()
			defer activeCommp.Dec()

			start := time.Now()

			c, err := cid.Decode(k)
			if err != nil {
				return nil, err
			}

			commpcid, carSize, size, err := filclient.GeneratePieceCommitmentFFI(ctx, c, nd.Blockstore)
			if err != nil {
				return nil, err
			}

			log.Infof("commp generation over %d bytes took: %s", size, time.Since(start))

			res := &commpResult{
				CommP:   commpcid,
				Size:    size,
				CarSize: carSize,
			}

			return res, nil
		})
		commpMemo.SetConcurrencyLimit(4)

		sbm, err := stagingbs.NewStagingBSMgr(cfg.StagingDataDir)
		if err != nil {
			return err
		}

		// TODO: Paramify this? also make a proper constructor for the shuttle
		cache, err := lru.New2Q(1000)
		if err != nil {
			return err
		}

		if cfg.Jaeger.EnableTracing {
			tp, err := estumetrics.NewJaegerTraceProvider("estuary-shuttle",
				cfg.Jaeger.ProviderUrl, cfg.Jaeger.SamplerRatio)
			if err != nil {
				return err
			}
			otel.SetTracerProvider(tp)
		}

		s := &Shuttle{
			Node:        nd,
			Api:         api,
			DB:          db,
			Filc:        filc,
			StagingMgr:  sbm,
			Private:     cfg.Private,
			gwayHandler: gateway.NewGatewayHandler(nd.Blockstore),

			Tracer: otel.Tracer(fmt.Sprintf("shuttle_%s", cfg.Hostname)),

			commpMemo: commpMemo,

			trackingChannels: make(map[string]*util.ChanTrack),
			inflightCids:     make(map[cid.Cid]uint),
			splitsInProgress: make(map[uint]bool),
			aggrInProgress:   make(map[uint]bool),
			unpinInProgress:  make(map[uint]bool),

			outgoing:  make(chan *drpc.Message, cfg.RPCMessage.OutgoingQueueSize),
			authCache: cache,

			hostname:           cfg.Hostname,
			estuaryHost:        cfg.EstuaryRemote.Api,
			shuttleHandle:      cfg.EstuaryRemote.Handle,
			shuttleToken:       cfg.EstuaryRemote.AuthToken,
			disableLocalAdding: cfg.Content.DisableLocalAdding,
			dev:                cfg.Dev,
			shuttleConfig:      cfg,
		}

		// Subscribe to legacy markets data transfer events (go-data-transfer)
		s.Filc.SubscribeToDataTransferEvents(func(event datatransfer.Event, dts datatransfer.ChannelState) {
			go func() {
				fst := filclient.ChannelStateConv(dts)

				s.tcLk.Lock()
				trk, ok := s.trackingChannels[fst.ChannelID.String()]
				s.tcLk.Unlock()

				// if state has not been set by transfer start/restart, it cannot be processed - this should not happend though.
				// because legacy transfer manager does not have context of deal db ID, it needs it to exist in the tracking map
				// data transfer start and restart/resume should set the deal db ID
				if !ok {
					return
				}

				// if this state type is already announce, ignore it - rate limit events, only the most current state is needed
				if trk.Last != nil && trk.Last.Status == fst.Status {
					return
				}
				s.trackTransfer(&fst.ChannelID, trk.Dbid, fst)

				switch fst.Status {
				case datatransfer.Requested:
					op := drpc.OP_TransferStarted
					params := drpc.MsgParams{
						TransferStarted: &drpc.TransferStartedOrFinished{
							DealDBID: trk.Dbid,
							Chanid:   fst.TransferID,
							State:    fst,
						},
					}
					if err := s.sendRpcMessage(context.TODO(), &drpc.Message{
						Op:     op,
						Params: params,
					}); err != nil {
						log.Errorf("failed to notify estuary primary node about transfer state: %s", err)
					}
				case datatransfer.TransferFinished, datatransfer.Completed:
					op := drpc.OP_TransferFinished
					params := drpc.MsgParams{
						TransferFinished: &drpc.TransferStartedOrFinished{
							DealDBID: trk.Dbid,
							Chanid:   fst.TransferID,
							State:    fst,
						},
					}
					if err := s.sendRpcMessage(context.TODO(), &drpc.Message{
						Op:     op,
						Params: params,
					}); err != nil {
						log.Errorf("failed to notify estuary primary node about transfer state: %s", err)
					}
				default:
					// send transfer update for every other events
					trsFailed, msg := util.TransferFailed(fst)
					s.sendTransferStatusUpdate(context.TODO(), &drpc.TransferStatus{
						Chanid:   fst.TransferID,
						DealDBID: trk.Dbid,
						State:    fst,
						Failed:   trsFailed,
						Message:  fmt.Sprintf("status: %d(%s), message: %s", fst.Status, msg, fst.Message),
					})
				}
			}()
		})

		// Subscribe to data transfer events from Boost
		_, err = s.Filc.Libp2pTransferMgr.Subscribe(func(dbid uint, fst filclient.ChannelState) {
			go func() {
				s.tcLk.Lock()
				trk, _ := s.trackingChannels[fst.ChannelID.String()]
				s.tcLk.Unlock()

				// if this state type is already announce, ignore it - rate limit events, only the most current state is needed
				if trk != nil && trk.Last.Status == fst.Status {
					return
				}
				s.trackTransfer(&fst.ChannelID, dbid, &fst)

				switch fst.Status {
				case datatransfer.Requested:
					op := drpc.OP_TransferStarted
					params := drpc.MsgParams{
						TransferStarted: &drpc.TransferStartedOrFinished{
							DealDBID: dbid,
							Chanid:   fst.TransferID,
							State:    &fst,
						},
					}
					if err := s.sendRpcMessage(context.TODO(), &drpc.Message{
						Op:     op,
						Params: params,
					}); err != nil {
						log.Errorf("failed to notify estuary primary node about transfer state: %s", err)
					}

				case datatransfer.TransferFinished, datatransfer.Completed:
					op := drpc.OP_TransferFinished
					params := drpc.MsgParams{
						TransferFinished: &drpc.TransferStartedOrFinished{
							DealDBID: dbid,
							Chanid:   fst.TransferID,
							State:    &fst,
						},
					}
					if err := s.sendRpcMessage(context.TODO(), &drpc.Message{
						Op:     op,
						Params: params,
					}); err != nil {
						log.Errorf("failed to notify estuary primary node about transfer state: %s", err)
					}
				default:
					// send transfer update for every other events
					trsFailed, msg := util.TransferFailed(&fst)
					s.sendTransferStatusUpdate(context.TODO(), &drpc.TransferStatus{
						Chanid:   fst.TransferID,
						DealDBID: dbid,
						State:    &fst,
						Failed:   trsFailed,
						Message:  fmt.Sprintf("status: %d(%s), message: %s", fst.Status, msg, fst.Message),
					})
				}
			}()
		})
		if err != nil {
			return fmt.Errorf("failed subscribing to libp2p(boost) transfer manager: %w", err)
		}

		s.PinMgr = pinner.NewPinManager(s.doPinning, s.onPinStatusUpdate, &pinner.PinManagerOpts{
			MaxActivePerUser: 30,
			QueueDataDir:     cfg.DataDir,
		})
		go s.PinMgr.Run(100)

		// only refresh pin queue if pin queue refresh and local adding are enabled
		if !cfg.NoReloadPinQueue && !cfg.Content.DisableLocalAdding {
			if err := s.refreshPinQueue(); err != nil {
				log.Errorf("failed to refresh pin queue: %s", err)
			}
		}

		go func() {
			if err := s.RunRpcConnection(); err != nil {
				log.Errorf("failed to run rpc connection: %s", err)
			}
		}()

		blockstoreSize := metrics.NewCtx(metCtx, "blockstore_size", "total size of blockstore filesystem directory").Gauge()
		blockstoreFree := metrics.NewCtx(metCtx, "blockstore_free", "free space in blockstore filesystem directory").Gauge()

		go func() {
			upd, err := s.getUpdatePacket()
			if err != nil {
				log.Errorf("failed to get update packet: %s", err)
			}

			blockstoreSize.Set(float64(upd.BlockstoreSize))
			blockstoreFree.Set(float64(upd.BlockstoreFree))

			if err := s.sendRpcMessage(context.TODO(), &drpc.Message{
				Op: drpc.OP_ShuttleUpdate,
				Params: drpc.MsgParams{
					ShuttleUpdate: upd,
				},
			}); err != nil {
				log.Errorf("failed to send shuttle update: %s", err)
			}
			for range time.Tick(time.Minute) {
				upd, err := s.getUpdatePacket()
				if err != nil {
					log.Errorf("failed to get update packet: %s", err)
				}

				blockstoreSize.Set(float64(upd.BlockstoreSize))
				blockstoreFree.Set(float64(upd.BlockstoreFree))

				if err := s.sendRpcMessage(context.TODO(), &drpc.Message{
					Op: drpc.OP_ShuttleUpdate,
					Params: drpc.MsgParams{
						ShuttleUpdate: upd,
					},
				}); err != nil {
					log.Errorf("failed to send shuttle update: %s", err)
				}
			}
		}()

		// setup metrics...
		ongoingTransfers := metrics.NewCtx(metCtx, "transfers_ongoing", "total number of ongoing data transfers").Gauge()
		failedTransfers := metrics.NewCtx(metCtx, "transfers_failed", "total number of failed data transfers").Gauge()
		cancelledTransfers := metrics.NewCtx(metCtx, "transfers_cancelled", "total number of cancelled data transfers").Gauge()
		requestedTransfers := metrics.NewCtx(metCtx, "transfers_requested", "total number of requested data transfers").Gauge()
		allTransfers := metrics.NewCtx(metCtx, "transfers_all", "total number of data transfers").Gauge()
		dataReceived := metrics.NewCtx(metCtx, "transfer_received_bytes", "total bytes sent").Gauge()
		dataSent := metrics.NewCtx(metCtx, "transfer_sent_bytes", "total bytes received").Gauge()
		receivingPeersCount := metrics.NewCtx(metCtx, "graphsync_receiving_peers", "number of peers we are receiving graphsync data from").Gauge()
		receivingActiveCount := metrics.NewCtx(metCtx, "graphsync_receiving_active", "number of active receiving graphsync transfers").Gauge()
		receivingCountCount := metrics.NewCtx(metCtx, "graphsync_receiving_pending", "number of pending receiving graphsync transfers").Gauge()
		receivingTotalMemoryAllocated := metrics.NewCtx(metCtx, "graphsync_receiving_total_allocated", "amount of block memory allocated for receiving graphsync data").Gauge()
		receivingTotalPendingAllocations := metrics.NewCtx(metCtx, "graphsync_receiving_pending_allocations", "amount of block memory on hold being received pending allocation").Gauge()
		receivingPeersPending := metrics.NewCtx(metCtx, "graphsync_receiving_peers_pending", "number of peers we can't receive more data from cause of pending allocations").Gauge()

		sendingPeersCount := metrics.NewCtx(metCtx, "graphsync_sending_peers", "number of peers we are sending graphsync data to").Gauge()
		sendingActiveCount := metrics.NewCtx(metCtx, "graphsync_sending_active", "number of active sending graphsync transfers").Gauge()
		sendingCountCount := metrics.NewCtx(metCtx, "graphsync_sending_pending", "number of pending sending graphsync transfers").Gauge()
		sendingTotalMemoryAllocated := metrics.NewCtx(metCtx, "graphsync_sending_total_allocated", "amount of block memory allocated for sending graphsync data").Gauge()
		sendingTotalPendingAllocations := metrics.NewCtx(metCtx, "graphsync_sending_pending_allocations", "amount of block memory on hold from sending pending allocation").Gauge()
		sendingPeersPending := metrics.NewCtx(metCtx, "graphsync_sending_peers_pending", "number of peers we can't send more data to cause of pending allocations").Gauge()

		go func() {
			var beginSent, beginRec float64
			var firstrun = true

			for range time.Tick(time.Second * 10) {
				txs, err := s.Filc.TransfersInProgress(context.TODO())
				if err != nil {
					log.Errorf("failed to get transfers in progress: %s", err)
					continue
				}

				allTransfers.Set(float64(len(txs)))

				byState := make(map[datatransfer.Status]int)
				var sent uint64
				var received uint64

				for _, xfer := range txs {
					byState[xfer.Status]++
					sent += xfer.Sent
					received += xfer.Received
				}

				ongoingTransfers.Set(float64(byState[datatransfer.Ongoing]))
				failedTransfers.Set(float64(byState[datatransfer.Failed]))
				requestedTransfers.Set(float64(byState[datatransfer.Requested]))
				cancelledTransfers.Set(float64(byState[datatransfer.Cancelled]))

				if firstrun {
					beginSent = float64(sent)
					beginRec = float64(received)
					firstrun = false
				} else {
					dataReceived.Set(float64(received) - beginSent)
					dataSent.Set(float64(sent) - beginRec)
				}

				stats := s.Filc.GraphSyncStats()
				receivingPeersCount.Set(float64(stats.OutgoingRequests.TotalPeers))
				receivingActiveCount.Set(float64(stats.OutgoingRequests.Active))
				receivingCountCount.Set(float64(stats.OutgoingRequests.Pending))
				receivingTotalMemoryAllocated.Set(float64(stats.IncomingResponses.TotalAllocatedAllPeers))
				receivingTotalPendingAllocations.Set(float64(stats.IncomingResponses.TotalPendingAllocations))
				receivingPeersPending.Set(float64(stats.IncomingResponses.NumPeersWithPendingAllocations))

				sendingPeersCount.Set(float64(stats.IncomingRequests.TotalPeers))
				sendingActiveCount.Set(float64(stats.IncomingRequests.Active))
				sendingCountCount.Set(float64(stats.IncomingRequests.Pending))
				sendingTotalMemoryAllocated.Set(float64(stats.OutgoingResponses.TotalAllocatedAllPeers))
				sendingTotalPendingAllocations.Set(float64(stats.OutgoingResponses.TotalPendingAllocations))
				sendingPeersPending.Set(float64(stats.OutgoingResponses.NumPeersWithPendingAllocations))
			}
		}()

		return s.ServeAPI()
	}

	if err := app.Run(os.Args); err != nil {
		log.Fatalf("could not run shuttle app: %+v", err)
	}
}

var backoffTimer = backoff.ExponentialBackOff{
	InitialInterval: time.Second * 5,
	Multiplier:      1.5,
	MaxInterval:     time.Second * 10,
	Stop:            backoff.Stop,
	Clock:           backoff.SystemClock,
}

type Shuttle struct {
	Node       *node.Node
	Api        api.Gateway
	DB         *gorm.DB
	PinMgr     *pinner.PinManager
	Filc       *filclient.FilClient
	StagingMgr *stagingbs.StagingBSMgr

	gwayHandler *gateway.GatewayHandler

	Tracer trace.Tracer

	tcLk             sync.Mutex
	trackingChannels map[string]*util.ChanTrack

	splitLk          sync.Mutex
	splitsInProgress map[uint]bool

	aggrLk         sync.Mutex
	aggrInProgress map[uint]bool

	unpinLk         sync.Mutex
	unpinInProgress map[uint]bool

	addPinLk sync.Mutex

	outgoing chan *drpc.Message

	Private            bool
	disableLocalAdding bool
	dev                bool

	hostname      string
	estuaryHost   string
	shuttleHandle string
	shuttleToken  string

	commpMemo *memo.Memoizer

	authCache *lru.TwoQueueCache

	retrLk               sync.Mutex
	retrievalsInProgress map[uint]*retrievalProgress

	inflightCids   map[cid.Cid]uint
	inflightCidsLk sync.Mutex

	shuttleConfig *config.Shuttle
}

func (d *Shuttle) isInflight(c cid.Cid) bool {
	v, ok := d.inflightCids[c]
	return ok && v > 0
}

func (d *Shuttle) RunRpcConnection() error {
	for {
		conn, err := d.dialConn()
		if err != nil {
			log.Errorf("failed to dial estuary rpc endpoint: %s", err)
			time.Sleep(backoffTimer.NextBackOff())
			continue
		}

		if err := d.runRpc(conn); err != nil {
			log.Errorf("rpc routine exited with an error: %s", err)
			backoffTimer.Reset()
			time.Sleep(backoffTimer.NextBackOff())
			continue
		}

		log.Warnf("rpc routine exited with no error, reconnecting...")
		time.Sleep(time.Second)
	}
}

func (d *Shuttle) runRpc(conn *websocket.Conn) (err error) {
	conn.MaxPayloadBytes = 128 << 20
	log.Infof("connecting to primary estuary node")
	defer func() {
		if errC := conn.Close(); errC != nil {
			err = errC
		}
	}()

	readDone := make(chan struct{})

	// Send hello message
	hello, err := d.getHelloMessage()
	if err != nil {
		return err
	}

	if err := websocket.JSON.Send(conn, hello); err != nil {
		return err
	}

	go func() {
		defer close(readDone)

		for {
			var cmd drpc.Command
			if err := websocket.JSON.Receive(conn, &cmd); err != nil {
				log.Errorf("failed to read command from websocket: %s", err)
				return
			}

			go func(cmd *drpc.Command) {
				if err := d.handleRpcCmd(cmd); err != nil {
					log.Errorf("failed to handle rpc command: %s", err)
				}
			}(&cmd)
		}
	}()

	for {
		select {
		case <-readDone:
			return fmt.Errorf("read routine exited, assuming socket is closed")
		case msg := <-d.outgoing:
			if err := conn.SetWriteDeadline(time.Now().Add(time.Second * 30)); err != nil {
				log.Errorf("failed to set the connection's network write deadline: %s", err)

			}
			if err := websocket.JSON.Send(conn, msg); err != nil {
				log.Errorf("failed to send message: %s", err)
			}
			if err := conn.SetWriteDeadline(time.Time{}); err != nil {
				log.Errorf("failed to set the connection's network write deadline: %s", err)
			}
		}
	}
}

func (d *Shuttle) getHelloMessage() (*drpc.Hello, error) {
	addr, err := d.Node.Wallet.GetDefault()
	if err != nil {
		return nil, err
	}

	hostname := d.hostname
	if d.dev {
		hostname = "http://" + d.hostname
	}

	log.Infow("sending hello", "hostname", hostname, "address", addr, "pid", d.Node.Host.ID())
	return &drpc.Hello{
		Host:    hostname,
		PeerID:  d.Node.Host.ID().Pretty(),
		Address: addr,
		Private: d.Private,
		AddrInfo: peer.AddrInfo{
			ID:    d.Node.Host.ID(),
			Addrs: d.Node.Host.Addrs(),
		},
		ContentAddingDisabled: d.disableLocalAdding,
	}, nil
}

func (d *Shuttle) dialConn() (*websocket.Conn, error) {
	scheme := "wss"
	if d.dev {
		scheme = "ws"
	}

	cfg, err := websocket.NewConfig(scheme+"://"+d.estuaryHost+"/shuttle/conn", "http://localhost")
	if err != nil {
		return nil, err
	}

	cfg.Header.Set("Authorization", "Bearer "+d.shuttleToken)

	conn, err := websocket.DialConfig(cfg)
	if err != nil {
		return nil, err
	}

	return conn, nil
}

type User struct {
	ID       uint
	Username string
	Perms    int

	AuthToken       string `json:"-"` // this struct shouldnt ever be serialized, but just in case...
	StorageDisabled bool
	AuthExpiry      time.Time

	Flags int
}

func (u *User) FlagSplitContent() bool {
	return u.Flags&8 != 0
}

func (d *Shuttle) checkTokenAuth(token string) (*User, error) {

	val, ok := d.authCache.Get(token)
	if ok {
		usr, ok := val.(*User)
		if !ok {
			return nil, xerrors.Errorf("value in user auth cache was not a user (got %T)", val)
		}

		if usr.AuthExpiry.After(time.Now()) {
			d.authCache.Remove(token)
		} else {
			return usr, nil
		}
	}

	scheme := "https"
	if d.dev {
		scheme = "http"
	}

	req, err := http.NewRequest("GET", scheme+"://"+d.estuaryHost+"/viewer", nil)
	if err != nil {
		return nil, err
	}

	req.Header.Set("Authorization", "Bearer "+token)

	resp, err := http.DefaultClient.Do(req)
	if err != nil {
		return nil, err
	}
	defer resp.Body.Close()

	if resp.StatusCode != http.StatusOK {
		var out util.HttpErrorResponse
		if err := json.NewDecoder(resp.Body).Decode(&out); err != nil {
			return nil, err
		}
		return nil, &out.Error
	}

	var out util.ViewerResponse
	if err := json.NewDecoder(resp.Body).Decode(&out); err != nil {
		return nil, err
	}

	usr := &User{
		ID:              out.ID,
		Username:        out.Username,
		Perms:           out.Perms,
		AuthToken:       token,
		AuthExpiry:      out.AuthExpiry,
		StorageDisabled: out.Settings.ContentAddingDisabled,
		Flags:           out.Settings.Flags,
	}

	d.authCache.Add(token, usr)

	return usr, nil
}

func (d *Shuttle) AuthRequired(level int) echo.MiddlewareFunc {
	return func(next echo.HandlerFunc) echo.HandlerFunc {
		return func(c echo.Context) error {
			auth, err := util.ExtractAuth(c)
			if err != nil {
				return err
			}

			u, err := d.checkTokenAuth(auth)
			if err != nil {
				return err
			}

			if u.Perms >= level {
				c.Set("user", u)
				return next(c)
			}

			log.Warnw("User not authorized", "user", u.ID, "perms", u.Perms, "required", level)

			return &util.HttpError{
				Code:   http.StatusUnauthorized,
				Reason: util.ERR_NOT_AUTHORIZED,
			}
		}
	}
}

func withUser(f func(echo.Context, *User) error) func(echo.Context) error {
	return func(c echo.Context) error {
		u, ok := c.Get("user").(*User)
		if !ok {
			return fmt.Errorf("endpoint not called with proper authentication")
		}

		return f(c, u)
	}
}

func (s *Shuttle) ServeAPI() error {
	e := echo.New()
<<<<<<< HEAD
	e.Binder = new(util.Binder)
=======
	e.Pre(middleware.RemoveTrailingSlash())
>>>>>>> efaa0b23

	if s.shuttleConfig.Logging.ApiEndpointLogging {
		e.Use(middleware.Logger())
	}

	e.Use(s.tracingMiddleware)
	e.Use(util.AppVersionMiddleware(s.shuttleConfig.AppVersion))
	e.HTTPErrorHandler = util.ErrorHandler

	e.GET("/debug/metrics", func(e echo.Context) error {
		estumetrics.Exporter().ServeHTTP(e.Response().Writer, e.Request())
		return nil
	})
	e.GET("/debug/stack", func(e echo.Context) error {
		err := writeAllGoroutineStacks(e.Response().Writer)
		if err != nil {
			log.Error(err)
		}
		return err
	})
	e.GET("/debug/pprof/:prof", serveProfile)

	e.Use(middleware.CORS())

	e.GET("/health", s.handleHealth)
	e.GET("/net/addrs", s.handleGetNetAddress)
	e.GET("/viewer", withUser(s.handleGetViewer), s.AuthRequired(util.PermLevelUser))

	e.GET("/gw/:path", func(e echo.Context) error {
		p := "/" + e.Param("path")

		req := e.Request().Clone(e.Request().Context())
		req.URL.Path = p

		s.gwayHandler.ServeHTTP(e.Response().Writer, req)
		return nil
	})

	content := e.Group("/content")
	content.Use(s.AuthRequired(util.PermLevelUpload))
	content.POST("/add", withUser(s.handleAdd))
	content.POST("/add-car", util.WithContentLengthCheck(withUser(s.handleAddCar)))
	content.GET("/read/:cont", withUser(s.handleReadContent))
	content.POST("/importdeal", withUser(s.handleImportDeal))
	//content.POST("/add-ipfs", withUser(d.handleAddIpfs))

	admin := e.Group("/admin")
	admin.Use(s.AuthRequired(util.PermLevelAdmin))
	admin.GET("/health/:cid", s.handleContentHealthCheck)
	admin.POST("/resend/pincomplete/:content", s.handleResendPinComplete)
	admin.POST("/loglevel", s.handleLogLevel)
	admin.POST("/transfers/restartall", s.handleRestartAllTransfers)
	admin.GET("/transfers/list", s.handleListAllTransfers)
	admin.GET("/transfers/:miner", s.handleMinerTransferDiagnostics)
	admin.GET("/bitswap/wantlist/:peer", s.handleGetWantlist)
	admin.POST("/garbage/check", s.handleManualGarbageCheck)
	admin.POST("/garbage/collect", s.handleGarbageCollect)
	admin.GET("/net/rcmgr/stats", s.handleRcmgrStats)
	admin.GET("/system/config", s.handleGetSystemConfig)

	return e.Start(s.shuttleConfig.ApiListen)
}

func serveProfile(c echo.Context) error {
	httpprof.Handler(c.Param("prof")).ServeHTTP(c.Response().Writer, c.Request())
	return nil
}

func (s *Shuttle) isContentAddingDisabled(u *User) bool {
	return s.disableLocalAdding || u.StorageDisabled
}

func (s *Shuttle) tracingMiddleware(next echo.HandlerFunc) echo.HandlerFunc {
	return func(c echo.Context) error {

		r := c.Request()

		attrs := []attribute.KeyValue{
			semconv.HTTPMethodKey.String(r.Method),
			semconv.HTTPRouteKey.String(r.URL.Path),
			semconv.HTTPClientIPKey.String(r.RemoteAddr),
			semconv.HTTPRequestContentLengthKey.Int64(c.Request().ContentLength),
		}

		if reqid := r.Header.Get("EstClientReqID"); reqid != "" {
			if len(reqid) > 64 {
				reqid = reqid[:64]
			}
			attrs = append(attrs, attribute.String("ClientReqID", reqid))
		}

		tctx, span := s.Tracer.Start(context.Background(),
			"HTTP "+r.Method+" "+c.Path(),
			trace.WithAttributes(attrs...),
		)
		defer span.End()

		r = r.WithContext(tctx)
		c.SetRequest(r)

		err := next(c)
		if err != nil {
			span.SetStatus(codes.Error, err.Error())
			span.RecordError(err)
		} else {
			span.SetStatus(codes.Ok, "")
		}

		span.SetAttributes(
			semconv.HTTPStatusCodeKey.Int(c.Response().Status),
			semconv.HTTPResponseContentLengthKey.Int64(c.Response().Size),
		)
		return err
	}
}

type logLevelBody struct {
	System string `json:"system"`
	Level  string `json:"level"`
}

func (s *Shuttle) handleLogLevel(c echo.Context) error {
	var body logLevelBody
	if err := c.Bind(&body); err != nil {
		return err
	}

	//#nosec G104 - it's not common to treat SetLogLevel error return
	logging.SetLogLevel(body.System, body.Level)

	return c.JSON(http.StatusOK, map[string]interface{}{})
}

// handleAdd godoc
// @Summary      Upload a file
// @Description  This endpoint uploads a file.
// @Tags         content
// @Produce      json
// @Success      200   {object}  string
// @Failure      400   {object}  util.HttpError
// @Failure      500   {object}  util.HttpError
// @Router       /content/add [post]
func (s *Shuttle) handleAdd(c echo.Context, u *User) error {
	ctx := c.Request().Context()

	if err := util.ErrorIfContentAddingDisabled(s.isContentAddingDisabled(u)); err != nil {
		return err
	}

	form, err := c.MultipartForm()
	if err != nil {
		return err
	}
	defer form.RemoveAll()

	mpf, err := c.FormFile("data")
	if err != nil {
		return err
	}

	// if splitting is disabled and uploaded content size is greater than content size limit
	// reject the upload, as it will only get stuck and deals will never be made for it
	if !u.FlagSplitContent() && mpf.Size > constants.DefaultContentSizeLimit {
		return &util.HttpError{
			Code:    http.StatusBadRequest,
			Reason:  util.ERR_CONTENT_SIZE_OVER_LIMIT,
			Details: fmt.Sprintf("content size %d bytes, is over upload size limit of %d bytes, and content splitting is not enabled, please reduce the content size", mpf.Size, constants.DefaultContentSizeLimit),
		}
	}

	filename := mpf.Filename
	fi, err := mpf.Open()
	if err != nil {
		return err
	}
	defer fi.Close()

	cic := util.ContentInCollection{
		CollectionID:  c.QueryParam(ColUuid),
		CollectionDir: c.QueryParam(ColDir),
	}

	bsid, bs, err := s.StagingMgr.AllocNew()
	if err != nil {
		return err
	}

	defer func() {
		go func() {
			if err := s.StagingMgr.CleanUp(bsid); err != nil {
				log.Errorf("failed to clean up staging blockstore: %s", err)
			}
		}()
	}()

	bserv := blockservice.New(bs, nil)
	dserv := merkledag.NewDAGService(bserv)

	nd, err := s.importFile(ctx, dserv, fi)
	if err != nil {
		return err
	}

	contid, err := s.createContent(ctx, u, nd.Cid(), filename, cic)
	if err != nil {
		return err
	}

	pin := &Pin{
		Content: contid,
		Cid:     util.DbCID{CID: nd.Cid()},
		UserID:  u.ID,
		Active:  false,
		Pinning: true,
	}

	if err := s.DB.Create(pin).Error; err != nil {
		return err
	}

	totalSize, objects, err := s.addDatabaseTrackingToContent(ctx, contid, dserv, bs, nd.Cid(), func(int64) {})
	if err != nil {
		return xerrors.Errorf("encountered problem computing object references: %w", err)
	}

	if err := s.dumpBlockstoreTo(ctx, bs, s.Node.Blockstore); err != nil {
		return xerrors.Errorf("failed to move data from staging to main blockstore: %w", err)
	}

	s.sendPinCompleteMessage(ctx, contid, totalSize, objects)

	if err := s.Provide(ctx, nd.Cid()); err != nil {
		log.Warnf("failed to provide: %+v", err)
	}

	return c.JSON(http.StatusOK, &util.ContentAddResponse{
		Cid:          nd.Cid().String(),
		RetrievalURL: util.CreateRetrievalURL(nd.Cid().String()),
		EstuaryId:    contid,
		Providers:    s.addrsForShuttle(),
	})
}

func (s *Shuttle) Provide(ctx context.Context, c cid.Cid) error {
	subCtx, cancel := context.WithTimeout(ctx, time.Second*15)
	defer cancel()

	if s.Node.FullRT.Ready() {
		if err := s.Node.FullRT.Provide(subCtx, c, true); err != nil {
			return errors.Wrap(err, "failed to provide newly added content")
		}
	} else {
		log.Warnf("fullrt not in ready state, falling back to standard dht provide")
		if err := s.Node.Dht.Provide(subCtx, c, true); err != nil {
			return errors.Wrap(err, "fallback provide failed")
		}
	}

	go func() {
		if err := s.Node.Provider.Provide(c); err != nil {
			log.Warnf("providing failed: %s", err)
			return
		}
		log.Debugf("providing complete")
	}()

	return nil
}

// handleAddCar godoc
// @Summary      Upload content via a car file
// @Description  This endpoint uploads content via a car file
// @Tags         content
// @Produce      json
// @Success      200   {object}  string
// @Failure      400   {object}  util.HttpError
// @Failure      500   {object}  util.HttpError
// @Router       /content/add-car [post]
func (s *Shuttle) handleAddCar(c echo.Context, u *User) error {
	ctx := c.Request().Context()

	if err := util.ErrorIfContentAddingDisabled(s.isContentAddingDisabled(u)); err != nil {
		return err
	}

	// if splitting is disabled and uploaded content size is greater than content size limit
	// reject the upload, as it will only get stuck and deals will never be made for it
	// if !u.FlagSplitContent() {
	// 	bdWriter := &bytes.Buffer{}
	// 	bdReader := io.TeeReader(c.Request().Body, bdWriter)

	// 	bdSize, err := io.Copy(ioutil.Discard, bdReader)
	// 	if err != nil {
	// 		return err
	// 	}

	// 	if bdSize > util.DefaultContentSizeLimit {
	// 		return &util.HttpError{
	// 			Code:    http.StatusBadRequest,
	// 			Reason:  util.ERR_CONTENT_SIZE_OVER_LIMIT,
	// 			Details: fmt.Sprintf("content size %d bytes, is over upload size of limit %d bytes, and content splitting is not enabled, please reduce the content size", bdSize, util.DefaultContentSizeLimit),
	// 		}
	// 	}

	// 	c.Request().Body = ioutil.NopCloser(bdWriter)
	// }

	bsid, bs, err := s.StagingMgr.AllocNew()
	if err != nil {
		return err
	}

	defer func() {
		go func() {
			if err := s.StagingMgr.CleanUp(bsid); err != nil {
				log.Errorf("failed to clean up staging blockstore: %s", err)
			}
		}()
	}()

	defer c.Request().Body.Close()
	header, err := s.loadCar(ctx, bs, c.Request().Body)
	if err != nil {
		return err
	}

	if len(header.Roots) != 1 {
		// if someone wants this feature, let me know
		return c.JSON(400, map[string]string{"error": "cannot handle uploading car files with multiple roots"})
	}

	// TODO: how to specify filename?
	filename := header.Roots[0].String()
	if qpname := c.QueryParam("filename"); qpname != "" {
		filename = qpname
	}

	bserv := blockservice.New(bs, nil)
	dserv := merkledag.NewDAGService(bserv)

	root := header.Roots[0]

	contid, err := s.createContent(ctx, u, root, filename, util.ContentInCollection{
		CollectionID:  c.QueryParam(ColUuid),
		CollectionDir: c.QueryParam(ColDir),
	})
	if err != nil {
		return err
	}

	pin := &Pin{
		Content: contid,
		Cid:     util.DbCID{CID: root},
		UserID:  u.ID,
		Active:  false,
		Pinning: true,
	}

	if err := s.DB.Create(pin).Error; err != nil {
		return err
	}

	totalSize, objects, err := s.addDatabaseTrackingToContent(ctx, contid, dserv, bs, root, func(int64) {})
	if err != nil {
		return xerrors.Errorf("encountered problem computing object references: %w", err)
	}

	if err := s.dumpBlockstoreTo(ctx, bs, s.Node.Blockstore); err != nil {
		return xerrors.Errorf("failed to move data from staging to main blockstore: %w", err)
	}

	s.sendPinCompleteMessage(ctx, contid, totalSize, objects)

	if err := s.Provide(ctx, root); err != nil {
		log.Warn(err)
	}

	return c.JSON(http.StatusOK, &util.ContentAddResponse{
		Cid:          root.String(),
		RetrievalURL: util.CreateRetrievalURL(root.String()),
		EstuaryId:    contid,
		Providers:    s.addrsForShuttle(),
	})
}

func (s *Shuttle) loadCar(ctx context.Context, bs blockstore.Blockstore, r io.Reader) (*car.CarHeader, error) {
	_, span := s.Tracer.Start(ctx, "loadCar")
	defer span.End()

	return car.LoadCar(ctx, bs, r)
}

func (s *Shuttle) addrsForShuttle() []string {
	var out []string
	for _, a := range s.Node.Host.Addrs() {
		out = append(out, fmt.Sprintf("%s/p2p/%s", a, s.Node.Host.ID()))
	}
	return out
}

func (s *Shuttle) createContent(ctx context.Context, u *User, root cid.Cid, filename string, cic util.ContentInCollection) (uint, error) {
	log.Debugf("createContent> cid: %v, filename: %s, collection: %+v", root, filename, cic)

	data, err := json.Marshal(util.ContentCreateBody{
		ContentInCollection: cic,
		Root:                root.String(),
		Name:                filename,
		Location:            s.shuttleHandle,
	})
	if err != nil {
		return 0, err
	}

	scheme := "https"
	if s.dev {
		scheme = "http"
	}

	req, err := http.NewRequest("POST", scheme+"://"+s.estuaryHost+"/content/create", bytes.NewReader(data))
	if err != nil {
		return 0, err
	}

	req.Header.Set("Authorization", "Bearer "+u.AuthToken)
	req.Header.Set("Content-Type", "application/json")

	resp, err := http.DefaultClient.Do(req)
	if err != nil {
		return 0, errors.Wrap(err, "failed to Do createContent")
	}
	defer resp.Body.Close()

	if resp.StatusCode != http.StatusOK {
		bodyBytes, err := ioutil.ReadAll(resp.Body)
		if err != nil {
			return 0, err
		}
		return 0, fmt.Errorf("failed to request createContent: %s", bodyBytes)
	}

	var rbody util.ContentCreateResponse
	if err := json.NewDecoder(resp.Body).Decode(&rbody); err != nil {
		return 0, errors.Wrap(err, "failed to decode resp body")
	}
	return rbody.ID, nil
}

func (s *Shuttle) shuttleCreateContent(ctx context.Context, uid uint, root cid.Cid, filename, collection string, dagsplitroot uint) (uint, error) {
	var cols []string
	if collection != "" {
		cols = []string{collection}
	}

	data, err := json.Marshal(&util.ShuttleCreateContentBody{
		ContentCreateBody: util.ContentCreateBody{
			Root:     root.String(),
			Name:     filename,
			Location: s.shuttleHandle,
		},
		Collections:  cols,
		DagSplitRoot: dagsplitroot,
		User:         uid,
	})
	if err != nil {
		return 0, err
	}

	scheme := "https"
	if s.dev {
		scheme = "http"
	}

	req, err := http.NewRequest("POST", scheme+"://"+s.estuaryHost+"/shuttle/content/create", bytes.NewReader(data))
	if err != nil {
		return 0, err
	}

	req.Header.Set("Authorization", "Bearer "+s.shuttleToken)
	req.Header.Set("Content-Type", "application/json")

	resp, err := http.DefaultClient.Do(req)
	if err != nil {
		return 0, errors.Wrap(err, "failed to do shuttle content create request")
	}
	defer resp.Body.Close()

	if resp.StatusCode != http.StatusOK {
		bodyBytes, err := ioutil.ReadAll(resp.Body)
		if err != nil {
			return 0, err
		}
		return 0, fmt.Errorf("request to create shuttle content failed: %s", bodyBytes)
	}

	var rbody util.ContentCreateResponse
	if err := json.NewDecoder(resp.Body).Decode(&rbody); err != nil {
		return 0, errors.Wrap(err, "failed to decode resp body")
	}
	return rbody.ID, nil
}

// TODO: mostly copy paste from estuary, dedup code
func (d *Shuttle) doPinning(ctx context.Context, op *pinner.PinningOperation, cb pinner.PinProgressCB) error {
	ctx, span := d.Tracer.Start(ctx, "doPinning")
	defer span.End()

	for _, pi := range op.Peers {
		if err := d.Node.Host.Connect(ctx, *pi); err != nil {
			log.Warnf("failed to connect to origin node for pinning operation: %s", err)
		}
	}

	bserv := blockservice.New(d.Node.Blockstore, d.Node.Bitswap)
	dserv := merkledag.NewDAGService(bserv)
	dsess := dserv.Session(ctx)

	totalSize, objects, err := d.addDatabaseTrackingToContent(ctx, op.ContId, dsess, d.Node.Blockstore, op.Obj, cb)
	if err != nil {
		return errors.Wrapf(err, "failed to addDatabaseTrackingToContent - contID(%d), cid(%s)", op.ContId, op.Obj.String())
	}

	d.sendPinCompleteMessage(ctx, op.ContId, totalSize, objects)

	if err := d.Provide(ctx, op.Obj); err != nil {
		return errors.Wrapf(err, "failed to provide - contID(%d), cid(%s)", op.ContId, op.Obj.String())
	}
	return nil
}

const noDataTimeout = time.Minute * 10

// TODO: mostly copy paste from estuary, dedup code
func (d *Shuttle) addDatabaseTrackingToContent(ctx context.Context, contid uint, dserv ipld.NodeGetter, bs blockstore.Blockstore, root cid.Cid, cb func(int64)) (int64, []*Object, error) {
	ctx, span := d.Tracer.Start(ctx, "computeObjRefsUpdate")
	defer span.End()

	var dbpin Pin
	if err := d.DB.First(&dbpin, "content = ?", contid).Error; err != nil {
		return 0, nil, errors.Wrap(err, "failed to retrieve content")
	}

	ctx, cancel := context.WithCancel(ctx)
	defer cancel()

	gotData := make(chan struct{}, 1)
	go func() {
		nodata := time.NewTimer(noDataTimeout)
		defer nodata.Stop()

		for {
			select {
			case <-nodata.C:
				cancel()
			case <-gotData:
				nodata.Reset(noDataTimeout)
			case <-ctx.Done():
				return
			}
		}
	}()

	var objlk sync.Mutex
	var objects []*Object
	var totalSize int64
	cset := cid.NewSet()

	defer func() {
		d.inflightCidsLk.Lock()
		_ = cset.ForEach(func(c cid.Cid) error {
			v, ok := d.inflightCids[c]
			if !ok || v <= 0 {
				log.Errorf("cid should be inflight but isn't: %s", c)
			}

			d.inflightCids[c]--
			if d.inflightCids[c] == 0 {
				delete(d.inflightCids, c)
			}
			return nil
		})
		d.inflightCidsLk.Unlock()
	}()

	err := merkledag.Walk(ctx, func(ctx context.Context, c cid.Cid) ([]*ipld.Link, error) {
		d.inflightCidsLk.Lock()
		d.inflightCids[c]++
		d.inflightCidsLk.Unlock()

		node, err := dserv.Get(ctx, c)
		if err != nil {
			return nil, errors.Wrap(err, "failed to Get CID node")
		}

		cb(int64(len(node.RawData())))

		select {
		case gotData <- struct{}{}:
		case <-ctx.Done():
		}

		objlk.Lock()
		objects = append(objects, &Object{
			Cid:  util.DbCID{CID: c},
			Size: len(node.RawData()),
		})

		totalSize += int64(len(node.RawData()))
		objlk.Unlock()

		if c.Type() == cid.Raw {
			return nil, nil
		}

		return util.FilterUnwalkableLinks(node.Links()), nil
	}, root, cset.Visit, merkledag.Concurrent())
	if err != nil {
		return 0, nil, errors.Wrap(err, "failed to walk DAG")
	}

	span.SetAttributes(
		attribute.Int64("totalSize", totalSize),
		attribute.Int("numObjects", len(objects)),
	)

	if err := d.DB.CreateInBatches(objects, 300).Error; err != nil {
		return 0, nil, errors.Wrap(err, "failed to create objects in db")
	}

	if err := d.DB.Model(Pin{}).Where("content = ?", contid).UpdateColumns(map[string]interface{}{
		"active":  true,
		"size":    totalSize,
		"pinning": false,
	}).Error; err != nil {
		return 0, nil, errors.Wrap(err, "failed to update content in database")
	}

	refs := make([]ObjRef, len(objects))
	for i := range refs {
		refs[i].Pin = dbpin.ID
		refs[i].Object = objects[i].ID
	}

	if err := d.DB.CreateInBatches(refs, 500).Error; err != nil {
		return 0, nil, errors.Wrap(err, "failed to create refs")
	}
	return totalSize, objects, nil
}

func (d *Shuttle) onPinStatusUpdate(cont uint, location string, status types.PinningStatus) error {
	log.Debugf("updating pin status: %d %s", cont, status)
	if status == types.PinningStatusFailed {
		if err := d.DB.Model(Pin{}).Where("content = ?", cont).UpdateColumns(map[string]interface{}{
			"pinning": false,
			"active":  false,
			"failed":  true,
		}).Error; err != nil {
			log.Errorf("failed to mark pin as failed in database: %s", err)
		}
	}

	go func() {
		if err := d.sendRpcMessage(context.TODO(), &drpc.Message{
			Op: drpc.OP_UpdatePinStatus,
			Params: drpc.MsgParams{
				UpdatePinStatus: &drpc.UpdatePinStatus{
					DBID:   cont,
					Status: status,
				},
			},
		}); err != nil {
			log.Errorf("failed to send pin status update: %s", err)
		}
	}()
	return nil
}

func (s *Shuttle) refreshPinQueue() error {
	var toPin []Pin
	if err := s.DB.Find(&toPin, "active = false and pinning = true").Error; err != nil {
		return err
	}

	// TODO: this doesnt persist the replacement directives, so a queued
	// replacement, if ongoing during a restart of the node, will still
	// complete the pin when the process comes back online, but it wont delete
	// the old pin.
	// Need to fix this, probably best option is just to add a 'replace' field
	// to content, could be interesting to see the graph of replacements
	// anyways
	go func() {
		log.Debugf("refreshing %d pins", len(toPin))
		for _, c := range toPin {
			s.addPinToQueue(c, nil, 0)
		}
	}()
	return nil
}

func (s *Shuttle) addPinToQueue(p Pin, peers []*peer.AddrInfo, replace uint) {
	op := &pinner.PinningOperation{
		ContId:  p.Content,
		UserId:  p.UserID,
		Obj:     p.Cid.CID,
		Peers:   peers,
		Started: p.CreatedAt,
		Status:  types.PinningStatusQueued,
		Replace: replace,
	}

	/*

		s.pinLk.Lock()
		// TODO: check if we are overwriting anything here
		s.pinJobs[cont.ID] = op
		s.pinLk.Unlock()
	*/

	s.PinMgr.Add(op)
}

func (s *Shuttle) importFile(ctx context.Context, dserv ipld.DAGService, fi io.Reader) (ipld.Node, error) {
	_, span := s.Tracer.Start(ctx, "importFile")
	defer span.End()

	return util.ImportFile(dserv, fi)
}

func (s *Shuttle) dumpBlockstoreTo(ctx context.Context, from, to blockstore.Blockstore) error {
	ctx, span := s.Tracer.Start(ctx, "blockstoreCopy")
	defer span.End()

	// TODO: smarter batching... im sure ive written this logic before, just gotta go find it
	keys, err := from.AllKeysChan(ctx)
	if err != nil {
		return err
	}

	var batches [][]blocks.Block
	var batch []blocks.Block

	for k := range keys {
		blk, err := from.Get(ctx, k)
		if err != nil {
			return err
		}
		batch = append(batch, blk)

		if len(batch) > 500 {
			batches = append(batches, batch)
			batch = batch[:0]
		}
	}

	if len(batch) > 0 {
		batches = append(batches, batch)
	}

	for _, batch := range batches {
		var retryCount int
	retry:

		if err := to.PutMany(ctx, batch); err != nil {
			if retryCount <= 2 {
				retryCount = retryCount + 1
				time.Sleep(2 * time.Second)
				goto retry
			}
			return err
		}
	}
	return nil
}

func (s *Shuttle) getUpdatePacket() (*drpc.ShuttleUpdate, error) {
	var upd drpc.ShuttleUpdate

	upd.PinQueueSize = s.PinMgr.PinQueueSize()

	var st unix.Statfs_t
	if err := unix.Statfs(s.Node.StorageDir, &st); err != nil {
		log.Errorf("failed to get blockstore disk usage: %s", err)
	}

	upd.BlockstoreSize = st.Blocks * uint64(st.Bsize)
	upd.BlockstoreFree = st.Bavail * uint64(st.Bsize)

	if err := s.DB.Model(Pin{}).Where("active").Count(&upd.NumPins).Error; err != nil {
		return nil, err
	}

	return &upd, nil
}

func (s *Shuttle) handleHealth(c echo.Context) error {
	return c.JSON(http.StatusOK, map[string]string{
		"status": "ok",
	})
}

// handleGetNetAddress godoc
// @Summary      Net Addrs
// @Description  This endpoint is used to get net addrs
// @Tags         net
// @Produce      json
// @Success      200  {object}  string
// @Failure      400  {object}  util.HttpError
// @Failure      500  {object}  util.HttpError
// @Router       /net/addrs [get]
func (s *Shuttle) handleGetNetAddress(c echo.Context) error {
	id := s.Node.Host.ID()
	addrs := s.Node.Host.Addrs()

	return c.JSON(http.StatusOK, map[string]interface{}{
		"id":        id,
		"addresses": addrs,
	})
}

func (s *Shuttle) Unpin(ctx context.Context, contid uint) error {
	// only progress if unpin is not already in progress for this content
	if !s.markStartUnpin(contid) {
		return nil
	}
	defer s.finishUnpin(contid)

	ctx, span := s.Tracer.Start(ctx, "unpin")
	defer span.End()

	log.Infof("unpinning %d", contid)

	var pin Pin
	if err := s.DB.First(&pin, "content = ?", contid).Error; err != nil {
		return err
	}

	objs, err := s.objectsForPin(ctx, pin.ID)
	if err != nil {
		return err
	}

	if err := s.DB.Where("pin = ?", pin.ID).Delete(ObjRef{}).Error; err != nil {
		return err
	}

	if err := s.DB.Delete(Pin{}, pin.ID).Error; err != nil {
		return err
	}

	if err := s.clearUnreferencedObjects(ctx, objs); err != nil {
		return err
	}

	var totalDeleted int
	for _, o := range objs {
		// TODO: this is safe, but... slow?
		del, err := s.deleteIfNotPinned(ctx, o)
		if err != nil {
			return err
		}
		if del {
			totalDeleted++
		}
	}

	log.Infof("unpinned %d and deleted %d out of %d blocks", contid, totalDeleted, len(objs))

	return nil
}

func (s *Shuttle) deleteIfNotPinned(ctx context.Context, o *Object) (bool, error) {
	s.inflightCidsLk.Lock()
	defer s.inflightCidsLk.Unlock()

	if s.isInflight(o.Cid.CID) {
		return false, nil
	}
	var c int64
	if err := s.DB.Model(Object{}).Where("id = ? or cid = ?", o.ID, o.Cid).Count(&c).Error; err != nil {
		return false, err
	}
	if c == 0 {
		has, err := s.Node.Blockstore.Has(ctx, o.Cid.CID)
		if err != nil {
			return false, err
		}
		if !has {
			log.Warnf("dont have block %s that we expected to delete", o.Cid.CID)
			return false, nil
		}

		return true, s.Node.Blockstore.DeleteBlock(ctx, o.Cid.CID)
	}
	return false, nil
}

func (s *Shuttle) clearUnreferencedObjects(ctx context.Context, objs []*Object) error {
	_, span := s.Tracer.Start(ctx, "clearUnreferencedObjects")
	defer span.End()

	s.inflightCidsLk.Lock()
	defer s.inflightCidsLk.Unlock()

	var ids []uint
	for _, o := range objs {
		if !s.isInflight(o.Cid.CID) {
			ids = append(ids, o.ID)
		}
	}

	batchSize := 100

	for i := 0; i < len(ids); i += batchSize {
		l := batchSize
		if len(ids[i:]) < batchSize {
			l = len(ids) - i
		}

		if err := s.DB.Where("id in ? and (?) = 0",
			ids[i:i+l], s.DB.Model(ObjRef{}).Where("object = objects.id").Select("count(1)")).
			Delete(Object{}).Error; err != nil {
			return err
		}
	}

	return nil
}

func (s *Shuttle) GarbageCollect(ctx context.Context) error {
	keys, err := s.Node.Blockstore.AllKeysChan(ctx)
	if err != nil {
		return err
	}

	count := 0
	for c := range keys {
		del, err := s.deleteIfNotPinned(ctx, &Object{Cid: util.DbCID{CID: c}})
		if err != nil {
			return err
		}

		if del {
			count++
		}
	}

	log.Infof("garbage collect deleted %d blocks", count)
	return nil
}

// handleReadContent godoc
// @Summary      Read content
// @Description  This endpoint reads content from the blockstore
// @Tags         content
// @Produce      json
// @Success      200  {object}  string
// @Failure      400  {object}  util.HttpError
// @Failure      500  {object}  util.HttpError
// @Param        cont  path      string  true  "CID"
// @Router       /content/read/{cont} [get]
func (s *Shuttle) handleReadContent(c echo.Context, u *User) error {
	cont, err := strconv.Atoi(c.Param("cont"))
	if err != nil {
		return err
	}

	var pin Pin
	if err := s.DB.First(&pin, "content = ?", cont).Error; err != nil {
		if xerrors.Is(err, gorm.ErrRecordNotFound) {
			return &util.HttpError{
				Code:    http.StatusNotFound,
				Reason:  util.ERR_RECORD_NOT_FOUND,
				Details: fmt.Sprintf("content: %d record not found in database", cont),
			}
		}
		return err
	}

	bserv := blockservice.New(s.Node.Blockstore, offline.Exchange(s.Node.Blockstore))
	dserv := merkledag.NewDAGService(bserv)

	ctx := context.Background()
	nd, err := dserv.Get(ctx, pin.Cid.CID)
	if err != nil {
		return err
	}

	r, err := uio.NewDagReader(ctx, nd, dserv)
	if err != nil {
		return err
	}

	_, err = io.Copy(c.Response(), r)
	if err != nil {
		return err
	}
	return nil
}

func (s *Shuttle) handleContentHealthCheck(c echo.Context) error {
	ctx := c.Request().Context()
	cc, err := cid.Decode(c.Param("cid"))
	if err != nil {
		return err
	}

	var obj Object
	if err := s.DB.First(&obj, "cid = ?", cc.Bytes()).Error; err != nil {
		if xerrors.Is(err, gorm.ErrRecordNotFound) {
			return &util.HttpError{
				Code:    http.StatusNotFound,
				Reason:  util.ERR_RECORD_NOT_FOUND,
				Details: fmt.Sprintf("cid: %s record not found in database", cc),
			}
		}
		return err
	}

	var pins []Pin
	if err := s.DB.Model(ObjRef{}).Joins("left join pins on obj_refs.pin = pins.id").Where("object = ?", obj.ID).Select("pins.*").Scan(&pins).Error; err != nil {
		log.Errorf("failed to find pins for cid: %s", err)
	}

	_, rootFetchErr := s.Node.Blockstore.Get(ctx, cc)
	if rootFetchErr != nil {
		log.Errorf("failed to fetch root: %s", rootFetchErr)
	}

	var exch exchange.Interface
	if c.QueryParam("fetch") != "" {
		exch = s.Node.Bitswap
	}

	bserv := blockservice.New(s.Node.Blockstore, exch)
	dserv := merkledag.NewDAGService(bserv)

	cset := cid.NewSet()
	err = merkledag.Walk(ctx, func(ctx context.Context, c cid.Cid) ([]*ipld.Link, error) {
		node, err := dserv.Get(ctx, c)
		if err != nil {
			return nil, err
		}

		if c.Type() == cid.Raw {
			return nil, nil
		}

		return util.FilterUnwalkableLinks(node.Links()), nil
	}, cc, cset.Visit, merkledag.Concurrent())

	errstr := ""
	if err != nil {
		errstr = err.Error()
	}

	rferrstr := ""
	if rootFetchErr != nil {
		rferrstr = rootFetchErr.Error()
	}

	return c.JSON(http.StatusOK, map[string]interface{}{
		"pins":          pins,
		"cid":           cc,
		"traverseError": errstr,
		"foundBlocks":   cset.Len(),
		"rootFetchErr":  rferrstr,
	})
}

func (s *Shuttle) handleResendPinComplete(c echo.Context) error {
	ctx := c.Request().Context()
	cont, err := strconv.Atoi(c.Param("content"))
	if err != nil {
		return err
	}

	var p Pin
	if err := s.DB.First(&p, "content = ?", cont).Error; err != nil {
		if xerrors.Is(err, gorm.ErrRecordNotFound) {
			return &util.HttpError{
				Code:    http.StatusNotFound,
				Reason:  util.ERR_RECORD_NOT_FOUND,
				Details: fmt.Sprintf("content: %d record not found in database", cont),
			}
		}
		return err
	}

	objects, err := s.objectsForPin(ctx, p.ID)
	if err != nil {
		return fmt.Errorf("failed to get objects for pin: %w", err)
	}

	s.sendPinCompleteMessage(ctx, p.Content, p.Size, objects)

	return c.JSON(http.StatusOK, map[string]string{})
}

func (s *Shuttle) handleGetViewer(c echo.Context, u *User) error {
	return c.JSON(http.StatusOK, &util.ViewerResponse{
		ID:       u.ID,
		Username: u.Username,
		Perms:    u.Perms,
	})
}

func writeAllGoroutineStacks(w io.Writer) error {
	buf := make([]byte, 64<<20)
	for i := 0; ; i++ {
		n := runtime.Stack(buf, true)
		if n < len(buf) {
			buf = buf[:n]
			break
		}
		if len(buf) >= 1<<30 {
			// Filled 1 GB - stop there.
			break
		}
		buf = make([]byte, 2*len(buf))
	}
	_, err := w.Write(buf)
	return err
}

func (s *Shuttle) handleRestartAllTransfers(e echo.Context) error {
	ctx := e.Request().Context()

	// Get transfers for deals make with the v1.1.0 deal protocol.
	// Note that we dont need to restart deals made with the v1.2.0 deal
	// protocol because these are restarted by the Storage Provider (not by
	// Estuary).
	transfers, err := s.Filc.V110TransfersInProgress(ctx)
	if err != nil {
		return err
	}
	log.Infof("restarting %d transfers", len(transfers))

	var restarted int
	for id, st := range transfers {
		if canRestart := util.CanRestartTransfer(filclient.ChannelStateConv(st)); canRestart {
			idcp := id
			if err := s.Filc.RestartTransfer(ctx, &idcp); err != nil {
				log.Warnf("failed to restart transfer: %s", err)
			}
			restarted++
		}
	}
	log.Infof("restarted %d transfers", restarted)
	return nil
}

func (s *Shuttle) handleListAllTransfers(c echo.Context) error {
	transfers, err := s.Filc.TransfersInProgress(c.Request().Context())
	if err != nil {
		return err
	}
	return c.JSON(http.StatusOK, transfers)
}

func (s *Shuttle) handleMinerTransferDiagnostics(c echo.Context) error {
	m, err := address.NewFromString(c.Param("miner"))
	if err != nil {
		return err
	}

	minerTransferDiagnostics, err := s.Filc.MinerTransferDiagnostics(c.Request().Context(), m)
	if err != nil {
		return err
	}
	return c.JSON(http.StatusOK, minerTransferDiagnostics)
}

type garbageCheckBody struct {
	Contents []uint `json:"contents"`
}

func (s *Shuttle) handleManualGarbageCheck(c echo.Context) error {
	ctx := c.Request().Context()

	var body garbageCheckBody
	if err := c.Bind(&body); err != nil {
		return err
	}

	return s.sendRpcMessage(ctx, &drpc.Message{
		Op: drpc.OP_GarbageCheck,
		Params: drpc.MsgParams{
			GarbageCheck: &drpc.GarbageCheck{
				Contents: body.Contents,
			},
		},
	})
}

func (s *Shuttle) handleGarbageCollect(c echo.Context) error {
	return s.GarbageCollect(c.Request().Context())
}

func (s *Shuttle) handleGetWantlist(c echo.Context) error {
	p, err := peer.Decode(c.Param("peer"))
	if err != nil {
		return err
	}

	wl := s.Node.Bitswap.WantlistForPeer(p)
	return c.JSON(http.StatusOK, wl)
}

type importDealBody struct {
	util.ContentInCollection

	Name    string   `json:"name"`
	DealIDs []uint64 `json:"dealIDs"`
}

// handleImportDeal godoc
// @Summary      Import a deal
// @Description  This endpoint imports a deal into the shuttle.
// @Tags         content
// @Produce      json
// @Success      200  {object}  string
// @Failure      400  {object}  util.HttpError
// @Failure      500  {object}  util.HttpError
// @Param        body  body      main.importDealBody  true  "Import a deal"
// @Router       /content/importdeal [post]
func (s *Shuttle) handleImportDeal(c echo.Context, u *User) error {
	ctx, span := s.Tracer.Start(c.Request().Context(), "importDeal")
	defer span.End()

	var body importDealBody
	if err := c.Bind(&body); err != nil {
		return err
	}

	var cc cid.Cid
	var deals []*api.MarketDeal
	for _, id := range body.DealIDs {
		deal, err := s.Api.StateMarketStorageDeal(ctx, abi.DealID(id), lotusTypes.EmptyTSK)
		if err != nil {
			return fmt.Errorf("getting deal info from chain: %w", err)
		}

		dealLabelString, err := deal.Proposal.Label.ToString()
		if err != nil {
			return fmt.Errorf("getting deal label from chain: %w", err)
		}
		c, err := util.ParseDealLabel(dealLabelString)

		if err != nil {
			return fmt.Errorf("failed to parse deal label in deal %d: %w", id, err)
		}

		if cc != cid.Undef && cc != c {
			return fmt.Errorf("cid in label of deal %d did not match the others: %s != %s", id, c, cc)
		}
		cc = c

		deals = append(deals, deal)
	}

	for i, d := range deals {
		qr, err := s.Filc.RetrievalQuery(ctx, d.Proposal.Provider, cc)
		if err != nil {
			log.Warnf("failed to get retrieval query response for deal %d: %s", body.DealIDs[i], err)
		}

		proposal, err := retrievehelper.RetrievalProposalForAsk(qr, cc, nil)
		if err != nil {
			return err
		}

		// TODO: record retrieval metrics?
		_, err = s.Filc.RetrieveContent(ctx, d.Proposal.Provider, proposal)
		if err != nil {
			log.Errorw("failed to retrieve content", "provider", d.Proposal.Provider, "cid", cc, "error", err)
			if i == len(deals)-1 {
				return c.JSON(418, map[string]interface{}{
					"error":          "all retrievals failed",
					"dealsAttempted": deals,
				})
			}
			continue
		}
		break
	}

	contid, err := s.createContent(ctx, u, cc, body.Name, body.ContentInCollection)
	if err != nil {
		return err
	}

	pin := &Pin{
		Content: contid,
		Cid:     util.DbCID{CID: cc},
		UserID:  u.ID,
		Active:  false,
		Pinning: true,
	}

	if err := s.DB.Create(pin).Error; err != nil {
		return err
	}

	dserv := merkledag.NewDAGService(blockservice.New(s.Node.Blockstore, nil))
	totalSize, objects, err := s.addDatabaseTrackingToContent(ctx, contid, dserv, s.Node.Blockstore, cc, nil)
	if err != nil {
		return err
	}

	s.sendPinCompleteMessage(ctx, contid, totalSize, objects)

	return c.JSON(http.StatusOK, &util.ContentAddResponse{
		Cid:          cc.String(),
		RetrievalURL: util.CreateRetrievalURL(cc.String()),
		EstuaryId:    contid,
		Providers:    s.addrsForShuttle(),
	})
}

func (s *Shuttle) handleRcmgrStats(e echo.Context) error {
	rcm := s.Node.Host.Network().ResourceManager()

	return e.JSON(http.StatusOK, rcm.(rcmgr.ResourceManagerState).Stat())
}

func (s *Shuttle) handleGetSystemConfig(e echo.Context) error {
	resp := map[string]interface{}{
		"data": s.shuttleConfig,
	}
	return e.JSON(http.StatusOK, resp)
}<|MERGE_RESOLUTION|>--- conflicted
+++ resolved
@@ -1100,11 +1100,8 @@
 
 func (s *Shuttle) ServeAPI() error {
 	e := echo.New()
-<<<<<<< HEAD
 	e.Binder = new(util.Binder)
-=======
 	e.Pre(middleware.RemoveTrailingSlash())
->>>>>>> efaa0b23
 
 	if s.shuttleConfig.Logging.ApiEndpointLogging {
 		e.Use(middleware.Logger())
