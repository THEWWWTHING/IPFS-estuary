package config

import (
	"time"

	"github.com/application-research/estuary/node/modules/peering"
	rcmgr "github.com/libp2p/go-libp2p/p2p/host/resource-manager"
)

type Node struct {
<<<<<<< HEAD
	ListenAddrs                   []string              `json:"listen_addrs"`
	AnnounceAddrs                 []string              `json:"announce_addrs"`
	PeeringPeers                  []peering.PeeringPeer `json:"peering_peers"`
	IndexerAdvertisementInterval  time.Duration         `json:"indexer_advertisement_interval"`
	AdvertiseOfflineAutoretrieves bool                  `json:"advertise_offline_autoretrieve"`
	EnableWebsocketListenAddr     bool                  `json:"enable_websocket_listen_addr"`
	HardFlushWriteLog             bool                  `json:"hard_flush_write_log"`
	WriteLogTruncate              bool                  `json:"write_log_truncate"`
	NoBlockstoreCache             bool                  `json:"no_blockstore_cache"`
	NoLimiter                     bool                  `json:"no_limiter"`
	IndexerURL                    string                `json:"indexer_url"`
	Blockstore                    string                `json:"blockstore"`
	WriteLogDir                   string                `json:"write_log_dir"`
	Libp2pKeyFile                 string                `json:"libp2p_key_file"`
	DatastoreDir                  string                `json:"datastore_dir"`
	WalletDir                     string                `json:"wallet_dir"`
	ApiURL                        string                `json:"api_url"`
	Bitswap                       Bitswap               `json:"bitswap"`
	Limits                        Limits                `json:"limits"`
	ConnectionManager             ConnectionManager     `json:"connection_manager"`
}

func (cfg *Node) GetLimiter() *rcmgr.BasicLimiter {
	lim := rcmgr.NewDefaultLimiter()
	cfg.Limits.apply(lim)
	return lim
=======
	ListenAddrs               []string                 `json:"listen_addrs"`
	AnnounceAddrs             []string                 `json:"announce_addrs"`
	PeeringPeers              []peering.PeeringPeer    `json:"peering_peers"`
	IndexerTickInterval       int                      `json:"indexer_tick_interval"`
	EnableWebsocketListenAddr bool                     `json:"enable_websocket_listen_addr"`
	HardFlushWriteLog         bool                     `json:"hard_flush_write_log"`
	WriteLogTruncate          bool                     `json:"write_log_truncate"`
	NoBlockstoreCache         bool                     `json:"no_blockstore_cache"`
	NoLimiter                 bool                     `json:"no_limiter"`
	IndexerURL                string                   `json:"indexer_url"`
	Blockstore                string                   `json:"blockstore"`
	WriteLogDir               string                   `json:"write_log_dir"`
	Libp2pKeyFile             string                   `json:"libp2p_key_file"`
	DatastoreDir              string                   `json:"datastore_dir"`
	WalletDir                 string                   `json:"wallet_dir"`
	ApiURL                    string                   `json:"api_url"`
	Libp2pThrottleLimit       uint                     `json:"libp2p_http_server_throttle_limit"`
	Bitswap                   Bitswap                  `json:"bitswap"`
	Limits                    rcmgr.ScalingLimitConfig `json:"limits"`
	ConnectionManager         ConnectionManager        `json:"connection_manager"`
>>>>>>> 42dfe565
}<|MERGE_RESOLUTION|>--- conflicted
+++ resolved
@@ -8,53 +8,25 @@
 )
 
 type Node struct {
-<<<<<<< HEAD
-	ListenAddrs                   []string              `json:"listen_addrs"`
-	AnnounceAddrs                 []string              `json:"announce_addrs"`
-	PeeringPeers                  []peering.PeeringPeer `json:"peering_peers"`
-	IndexerAdvertisementInterval  time.Duration         `json:"indexer_advertisement_interval"`
-	AdvertiseOfflineAutoretrieves bool                  `json:"advertise_offline_autoretrieve"`
-	EnableWebsocketListenAddr     bool                  `json:"enable_websocket_listen_addr"`
-	HardFlushWriteLog             bool                  `json:"hard_flush_write_log"`
-	WriteLogTruncate              bool                  `json:"write_log_truncate"`
-	NoBlockstoreCache             bool                  `json:"no_blockstore_cache"`
-	NoLimiter                     bool                  `json:"no_limiter"`
-	IndexerURL                    string                `json:"indexer_url"`
-	Blockstore                    string                `json:"blockstore"`
-	WriteLogDir                   string                `json:"write_log_dir"`
-	Libp2pKeyFile                 string                `json:"libp2p_key_file"`
-	DatastoreDir                  string                `json:"datastore_dir"`
-	WalletDir                     string                `json:"wallet_dir"`
-	ApiURL                        string                `json:"api_url"`
-	Bitswap                       Bitswap               `json:"bitswap"`
-	Limits                        Limits                `json:"limits"`
-	ConnectionManager             ConnectionManager     `json:"connection_manager"`
-}
-
-func (cfg *Node) GetLimiter() *rcmgr.BasicLimiter {
-	lim := rcmgr.NewDefaultLimiter()
-	cfg.Limits.apply(lim)
-	return lim
-=======
-	ListenAddrs               []string                 `json:"listen_addrs"`
-	AnnounceAddrs             []string                 `json:"announce_addrs"`
-	PeeringPeers              []peering.PeeringPeer    `json:"peering_peers"`
-	IndexerTickInterval       int                      `json:"indexer_tick_interval"`
-	EnableWebsocketListenAddr bool                     `json:"enable_websocket_listen_addr"`
-	HardFlushWriteLog         bool                     `json:"hard_flush_write_log"`
-	WriteLogTruncate          bool                     `json:"write_log_truncate"`
-	NoBlockstoreCache         bool                     `json:"no_blockstore_cache"`
-	NoLimiter                 bool                     `json:"no_limiter"`
-	IndexerURL                string                   `json:"indexer_url"`
-	Blockstore                string                   `json:"blockstore"`
-	WriteLogDir               string                   `json:"write_log_dir"`
-	Libp2pKeyFile             string                   `json:"libp2p_key_file"`
-	DatastoreDir              string                   `json:"datastore_dir"`
-	WalletDir                 string                   `json:"wallet_dir"`
-	ApiURL                    string                   `json:"api_url"`
-	Libp2pThrottleLimit       uint                     `json:"libp2p_http_server_throttle_limit"`
-	Bitswap                   Bitswap                  `json:"bitswap"`
-	Limits                    rcmgr.ScalingLimitConfig `json:"limits"`
-	ConnectionManager         ConnectionManager        `json:"connection_manager"`
->>>>>>> 42dfe565
+	ListenAddrs                   []string                 `json:"listen_addrs"`
+	AnnounceAddrs                 []string                 `json:"announce_addrs"`
+	PeeringPeers                  []peering.PeeringPeer    `json:"peering_peers"`
+	IndexerAdvertisementInterval  time.Duration            `json:"indexer_advertisement_interval"`
+	AdvertiseOfflineAutoretrieves bool                     `json:"advertise_offline_autoretrieve"`
+	EnableWebsocketListenAddr     bool                     `json:"enable_websocket_listen_addr"`
+	HardFlushWriteLog             bool                     `json:"hard_flush_write_log"`
+	WriteLogTruncate              bool                     `json:"write_log_truncate"`
+	NoBlockstoreCache             bool                     `json:"no_blockstore_cache"`
+	NoLimiter                     bool                     `json:"no_limiter"`
+	IndexerURL                    string                   `json:"indexer_url"`
+	Blockstore                    string                   `json:"blockstore"`
+	WriteLogDir                   string                   `json:"write_log_dir"`
+	Libp2pKeyFile                 string                   `json:"libp2p_key_file"`
+	DatastoreDir                  string                   `json:"datastore_dir"`
+	WalletDir                     string                   `json:"wallet_dir"`
+	ApiURL                        string                   `json:"api_url"`
+	Libp2pThrottleLimit           uint                     `json:"libp2p_http_server_throttle_limit"`
+	Bitswap                       Bitswap                  `json:"bitswap"`
+	Limits                        rcmgr.ScalingLimitConfig `json:"limits"`
+	ConnectionManager             ConnectionManager        `json:"connection_manager"`
 }