package contentmgr

import (
	"context"
	"fmt"
	"github.com/application-research/estuary/util"
	"github.com/ipfs/go-cid"
	"golang.org/x/xerrors"
	"gorm.io/gorm"
)

func (cm *ContentManager) isInflight(c cid.Cid) bool {
	cm.inflightCidsLk.Lock()
	defer cm.inflightCidsLk.Unlock()

	v, ok := cm.inflightCids[c]
	return ok && v > 0
}

func (cm *ContentManager) GarbageCollect(ctx context.Context) error {
	// since we're reference counting all the content, garbage collection becomes easy
	// its even easier if we don't care that its 'perfect'

	// We can probably even just remove stuff when its references are removed from the database
	keych, err := cm.blockstore.AllKeysChan(ctx)
	if err != nil {
		return err
	}

	for c := range keych {
		_, err := cm.maybeRemoveObject(ctx, c)
		if err != nil {
			return err
		}
	}

	return nil
}

func (cm *ContentManager) maybeRemoveObject(ctx context.Context, c cid.Cid) (bool, error) {
	cm.contentLk.Lock()
	defer cm.contentLk.Unlock()
	keep, err := cm.trackingObject(c)
	if err != nil {
		return false, err
	}

	if !keep {
		// can batch these deletes and execute them at the datastore layer for more perfs
		if err := cm.blockstore.DeleteBlock(ctx, c); err != nil {
			return false, err
		}
		return true, nil
	}
	return false, nil
}

func (cm *ContentManager) trackingObject(c cid.Cid) (bool, error) {
	cm.inflightCidsLk.Lock()
	ok := cm.isInflight(c)
	cm.inflightCidsLk.Unlock()

	if ok {
		return true, nil
	}

	var count int64
	if err := cm.db.Model(&util.Object{}).Where("cid = ?", c.Bytes()).Count(&count).Error; err != nil {
		if xerrors.Is(err, gorm.ErrRecordNotFound) {
			return false, nil
		}
		return false, err
	}
	return count > 0, nil
}

func (cm *ContentManager) RemoveContent(ctx context.Context, contID uint, now bool) error {
	ctx, span := cm.tracer.Start(ctx, "RemoveContent")
	defer span.End()

	cm.contentLk.Lock()
	defer cm.contentLk.Unlock()

	if err := cm.db.Delete(&util.Content{}, contID).Error; err != nil {
		return fmt.Errorf("failed to delete content from db: %w", err)
	}

	var objIds []struct {
		Object uint
	}

	if err := cm.db.Model(&util.ObjRef{}).Find(&objIds, "content = ?", contID).Error; err != nil {
		return fmt.Errorf("failed to gather referenced object IDs: %w", err)
	}

	if err := cm.db.Where("content = ?", contID).Delete(&util.ObjRef{}).Error; err != nil {
		return fmt.Errorf("failed to delete related object references: %w", err)
	}

	ids := make([]uint, len(objIds))
	for i, obj := range objIds {
		ids[i] = obj.Object
	}

	// Since im kinda bad at sql, this is going to be faster than the naive
	// query for now. Maybe can think of something more clever later
	batchSize := 100
	for i := 0; i < len(ids); i += 100 {
		count := batchSize
		if len(ids[i:]) < count {
			count = len(ids[i:])
		}

		slice := ids[i : i+count]

		subq := cm.db.Table("obj_refs").Select("1").Where("obj_refs.object = objects.id")
		if err := cm.db.Where("id IN ? and not exists (?)", slice, subq).Delete(&util.Object{}).Error; err != nil {
			return err
		}
	}

	if !now {
		return nil
	}

	// TODO: copied from the offloading method, need to refactor this into something better
	q := cm.db.Model(&util.ObjRef{}).
		Select("cid").
		Joins("left join objects on obj_refs.object = objects.id").
		Group("cid").
		Having("MIN(obj_refs.offloaded) = 1")

	rows, err := q.Rows()
	if err != nil {
		return err
	}

	for rows.Next() {
		var dbc util.DbCID
		if err := rows.Scan(&dbc); err != nil {
			return err
		}

		if err := cm.blockstore.DeleteBlock(ctx, dbc.CID); err != nil {
			return err
		}
	}
	return nil
}

func (cm *ContentManager) UnpinContent(ctx context.Context, contid uint) error {
	var pin util.Content
	if err := cm.db.First(&pin, "id = ?", contid).Error; err != nil {
		return err
	}

	objs, err := cm.objectsForPin(ctx, pin.ID)
	if err != nil {
		return err
	}

<<<<<<< HEAD
	if err := cm.db.Delete(&util.Content{ID: pin.ID}).Error; err != nil {
		return err
	}

	if err := cm.db.Where("content = ?", pin.ID).Delete(&util.ObjRef{}).Error; err != nil {
=======
	// delete object refs rows for deleted content
	if err := cm.DB.Where("content = ?", pin.ID).Delete(&util.ObjRef{}).Error; err != nil {
>>>>>>> ee7f6421
		return err
	}

	// delete objects that no longer have obj refs
	if err := cm.clearUnreferencedObjects(ctx, objs); err != nil {
		return err
	}

	// delete objects from blockstore that are no longer present in db
	for _, o := range objs {
		// TODO: this is safe, but... slow?
		if _, err := cm.deleteIfNotPinned(ctx, o); err != nil {
			return err
		}
	}

<<<<<<< HEAD
	buckets, ok := cm.buckets[pin.UserID]
	if ok {
		for _, bucket := range buckets {
			if _, err := cm.tryRemoveContent(bucket, pin); err != nil {
=======
	// delete from contents table and adjust aggregate size, if applicable, in one tx
	err = cm.DB.Transaction(func(tx *gorm.DB) error {
		// delete contid row from contents table
		if err := tx.Model(util.Content{}).Delete(&util.Content{ID: pin.ID}).Error; err != nil {
			return err
		}

		if pin.AggregatedIn > 0 {
			// decrease aggregate's size by cont's size in contents table
			if err := tx.Model(util.Content{}).
				Where("id = ?", pin.AggregatedIn).
				UpdateColumn("size", gorm.Expr("size - ?", pin.Size)).Error; err != nil {
>>>>>>> ee7f6421
				return err
			}
		}

		return nil
	})
	if err != nil {
		return err
	}

	return nil
}

func (cm *ContentManager) deleteIfNotPinned(ctx context.Context, o *util.Object) (bool, error) {
	ctx, span := cm.tracer.Start(ctx, "deleteIfNotPinned")
	defer span.End()

	cm.contentLk.Lock()
	defer cm.contentLk.Unlock()

	return cm.deleteIfNotPinnedLock(ctx, o)
}

func (cm *ContentManager) deleteIfNotPinnedLock(ctx context.Context, o *util.Object) (bool, error) {
	ctx, span := cm.tracer.Start(ctx, "deleteIfNotPinnedLock")
	defer span.End()

	var objs []util.Object
	if err := cm.db.Limit(1).Model(util.Object{}).Where("id = ? OR cid = ?", o.ID, o.Cid).Find(&objs).Error; err != nil {
		return false, err
	}
	if len(objs) == 0 {
		return true, cm.node.Blockstore.DeleteBlock(ctx, o.Cid.CID)
	}
	return false, nil
}

func (cm *ContentManager) clearUnreferencedObjects(ctx context.Context, objs []*util.Object) error {
	var ids []uint
	for _, o := range objs {
		ids = append(ids, o.ID)
	}
	cm.contentLk.Lock()
	defer cm.contentLk.Unlock()

	if err := cm.db.Where("(?) = 0 and id in ?",
		cm.db.Model(util.ObjRef{}).Where("object = objects.id").Select("count(1)"), ids).
		Delete(util.Object{}).Error; err != nil {
		return err
	}
	return nil
}

func (cm *ContentManager) objectsForPin(ctx context.Context, cont uint) ([]*util.Object, error) {
	var objects []*util.Object
	if err := cm.db.Model(util.ObjRef{}).Where("content = ?", cont).
		Joins("left join objects on obj_refs.object = objects.id").
		Scan(&objects).Error; err != nil {
		return nil, err
	}
	return objects, nil
}<|MERGE_RESOLUTION|>--- conflicted
+++ resolved
@@ -3,6 +3,7 @@
 import (
 	"context"
 	"fmt"
+
 	"github.com/application-research/estuary/util"
 	"github.com/ipfs/go-cid"
 	"golang.org/x/xerrors"
@@ -159,16 +160,8 @@
 		return err
 	}
 
-<<<<<<< HEAD
-	if err := cm.db.Delete(&util.Content{ID: pin.ID}).Error; err != nil {
-		return err
-	}
-
+	// delete object refs rows for deleted content
 	if err := cm.db.Where("content = ?", pin.ID).Delete(&util.ObjRef{}).Error; err != nil {
-=======
-	// delete object refs rows for deleted content
-	if err := cm.DB.Where("content = ?", pin.ID).Delete(&util.ObjRef{}).Error; err != nil {
->>>>>>> ee7f6421
 		return err
 	}
 
@@ -185,14 +178,8 @@
 		}
 	}
 
-<<<<<<< HEAD
-	buckets, ok := cm.buckets[pin.UserID]
-	if ok {
-		for _, bucket := range buckets {
-			if _, err := cm.tryRemoveContent(bucket, pin); err != nil {
-=======
 	// delete from contents table and adjust aggregate size, if applicable, in one tx
-	err = cm.DB.Transaction(func(tx *gorm.DB) error {
+	return cm.db.Transaction(func(tx *gorm.DB) error {
 		// delete contid row from contents table
 		if err := tx.Model(util.Content{}).Delete(&util.Content{ID: pin.ID}).Error; err != nil {
 			return err
@@ -203,18 +190,11 @@
 			if err := tx.Model(util.Content{}).
 				Where("id = ?", pin.AggregatedIn).
 				UpdateColumn("size", gorm.Expr("size - ?", pin.Size)).Error; err != nil {
->>>>>>> ee7f6421
 				return err
 			}
 		}
-
 		return nil
 	})
-	if err != nil {
-		return err
-	}
-
-	return nil
 }
 
 func (cm *ContentManager) deleteIfNotPinned(ctx context.Context, o *util.Object) (bool, error) {
