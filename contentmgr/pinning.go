--- conflicted
+++ resolved
@@ -329,16 +329,12 @@
 			return fmt.Errorf("got failed pin status message from location: %s where content(%d) was already active, refusing to do anything", location, contID)
 		}
 
-<<<<<<< HEAD
-		if err := cm.db.Model(util.Content{}).Where("id = ?", contID).UpdateColumns(map[string]interface{}{
-=======
 		if c.AggregatedIn > 0 {
 			// unmark zone as consolidating if a staged content fails to pin
 			cm.MarkFinishedConsolidating(c.AggregatedIn)
 		}
 
-		if err := cm.DB.Model(util.Content{}).Where("id = ?", contID).UpdateColumns(map[string]interface{}{
->>>>>>> a6fb85f6
+		if err := cm.db.Model(util.Content{}).Where("id = ?", contID).UpdateColumns(map[string]interface{}{
 			"active":  false,
 			"pinning": false,
 			"failed":  true,
