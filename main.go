--- conflicted
+++ resolved
@@ -638,18 +638,6 @@
 		go cm.Run(cctx.Context)                                               // deal making and deal reconciliation
 		go cm.handleShuttleMessages(cctx.Context, cfg.ShuttleMessageHandlers) // register workers/handlers to process shuttle rpc messages from a channel(queue)
 
-<<<<<<< HEAD
-=======
-		// refresh pin queue for local contents
-		if !cm.globalContentAddingDisabled {
-			go func() {
-				if err := cm.refreshPinQueue(cctx.Context, constants.ContentLocationLocal); err != nil {
-					log.Errorf("failed to refresh pin queue: %s", err)
-				}
-			}()
-		}
-
->>>>>>> 5bcdeaef
 		s.Node.ArEngine, err = autoretrieve.NewAutoretrieveEngine(context.Background(), cfg, s.DB, s.Node.Host, s.Node.Datastore)
 		if err != nil {
 			return err
