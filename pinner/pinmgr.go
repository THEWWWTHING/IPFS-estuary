package pinner

import (
	"bytes"
	"context"
	"encoding/gob"
	"os"
	"path/filepath"
	"reflect"
	"strconv"
	"sync"
	"time"

	contentmgr "github.com/application-research/estuary/content"
	"github.com/application-research/estuary/pinner/operation"
	"github.com/application-research/estuary/pinner/progress"
	"github.com/application-research/estuary/pinner/types"
	"github.com/application-research/estuary/shuttle"
	"github.com/application-research/goque"
	"github.com/vmihailenco/msgpack/v5"

	logging "github.com/ipfs/go-log/v2"
	"github.com/pkg/errors"
	"github.com/syndtr/goleveldb/leveldb"
)

var log = logging.Logger("pinner")

type PinFunc func(context.Context, *operation.PinningOperation, progress.PinProgressCB) error
type PinStatusFunc func(contID uint, location string, status types.PinningStatus) error

func NewEstuaryPinManager(pinfunc PinFunc, scf PinStatusFunc, opts *PinManagerOpts, cm *contentmgr.ContentManager, shuttleMgr shuttle.IManager) *EstuaryPinManager {
	return &EstuaryPinManager{
		PinManager: newPinManager(pinfunc, scf, opts),
		cm:         cm,
		shuttleMgr: shuttleMgr,
	}
}

func NewShuttlePinManager(pinfunc PinFunc, scf PinStatusFunc, opts *PinManagerOpts) *PinManager {
	return newPinManager(pinfunc, scf, opts)
}

func newPinManager(pinfunc PinFunc, scf PinStatusFunc, opts *PinManagerOpts) *PinManager {
	if scf == nil {
		scf = func(contID uint, location string, status types.PinningStatus) error {
			return nil
		}
	}
	if opts == nil {
		opts = DefaultOpts
	}
	if opts.QueueDataDir == "" {
		log.Fatal("Deque needs queue data dir")
	}

	pinQueue := createDQue(opts.QueueDataDir)
	//we need to have a variable pinQueueCount which keeps track in memory count in the queue
	//Since the disk dequeue is durable
	//we initialize pinQueueCount on boot by iterating through the queue
	pinQueueCount := buildPinQueueCount(pinQueue)

	return &PinManager{
		pinQueue:         pinQueue,
		activePins:       make(map[uint]int),
		pinQueueCount:    pinQueueCount,
		pinQueueIn:       make(chan *operation.PinningOperation, 64),
		pinQueueOut:      make(chan *operation.PinningOperation),
		pinComplete:      make(chan *operation.PinningOperation, 64),
		duplicateGuard:   createLevelDB(opts.QueueDataDir),
		RunPinFunc:       pinfunc,
		StatusChangeFunc: scf,
		maxActivePerUser: opts.MaxActivePerUser,
		QueueDataDir:     opts.QueueDataDir,
	}
}

var DefaultOpts = &PinManagerOpts{
	MaxActivePerUser: 15,
	QueueDataDir:     "/tmp/",
}

type PinManagerOpts struct {
	MaxActivePerUser int
	QueueDataDir     string
}

type PinManager struct {
	pinQueueIn       chan *operation.PinningOperation
	pinQueueOut      chan *operation.PinningOperation
	pinComplete      chan *operation.PinningOperation
	duplicateGuard   *leveldb.DB
	activePins       map[uint]int // used to limit the number of pins per user
	pinQueueCount    map[uint]int // keep track of queue count per user
	pinQueue         *goque.PrefixQueue
	pinQueueLk       sync.Mutex
	RunPinFunc       PinFunc
	StatusChangeFunc PinStatusFunc
	maxActivePerUser int
	QueueDataDir     string
}

type ShuttleManager struct {
	*PinManager
}

type EstuaryPinManager struct {
	*PinManager
	cm         *contentmgr.ContentManager
	shuttleMgr shuttle.IManager
}

type PinningOperationData struct {
	ContId uint
}

func getPinningData(po *operation.PinningOperation) PinningOperationData {
	return PinningOperationData{
		ContId: po.ContId,
	}
}

func (pm *PinManager) complete(po *operation.PinningOperation) {
	pm.pinQueueLk.Lock()
	defer pm.pinQueueLk.Unlock()

	opData := getPinningData(po)
	err := pm.duplicateGuard.Delete(createLevelDBKey(opData), nil)
	if err != nil {
		//Delete will not returns error if key doesn't exist
		log.Errorf("Error deleting item from duplicate guard ", err)
	}

	pm.activePins[po.UserId]--
	if pm.activePins[po.UserId] == 0 {
		delete(pm.activePins, po.UserId)
	}
	po.Complete()
}

func (pm *PinManager) PinQueueSize() int {
	pm.pinQueueLk.Lock()
	defer pm.pinQueueLk.Unlock()
	return int(pm.pinQueue.Length())
}

func (pm *PinManager) Add(op *operation.PinningOperation) {
	if op != nil {
		go func() {
			pm.pinQueueIn <- op
		}()
	}
}

var maxTimeout = 24 * time.Hour

func (pm *PinManager) doPinning(op *operation.PinningOperation) error {
	ctx, cancel := context.WithTimeout(context.Background(), maxTimeout)
	defer cancel()

	op.SetStatus(types.PinningStatusPinning)

	if err := pm.RunPinFunc(ctx, op, func(size int64) {
		op.UpdateProgress(size)
	}); err != nil {
		op.Fail(err)
		if err2 := pm.StatusChangeFunc(op.ContId, op.Location, types.PinningStatusFailed); err2 != nil {
			return err2
		}
		return errors.Wrap(err, "shuttle RunPinFunc failed")
	}
	pm.complete(op)
	return nil
}

func (pm *PinManager) popNextPinOp() *operation.PinningOperation {
	if pm.pinQueue.Length() == 0 {
		return nil // no content in queue
	}

	var minCount = 10000
	var user uint
	success := false
	//if user id = 0 has any pins to work on, use that
	if pm.pinQueueCount[0] > 0 {
		user = 0
		success = true
	} else {
		//if not find user with least number of active workers and use that
		for u := range pm.pinQueueCount {
			active := pm.activePins[u]
			if active < minCount {
				minCount = active
				user = u
				success = true

			}
		}
	}
	if minCount >= pm.maxActivePerUser && user != 0 {
		//return nil if the min count is greater than the limit and user is not 0
		//TODO investigate whether we should pop the work off anyway and not return nil
		return nil
	}
	if !success {
		//no valid pin found
		return nil
	}

	// Dequeue the next item in the queue
	item, err := pm.pinQueue.Dequeue(getUserForQueue(user))
	pm.pinQueueCount[user]--
	if pm.pinQueueCount[user] == 0 {
		delete(pm.pinQueueCount, user)
	}
	pm.activePins[user]++

	// no item in the queue for that query
	if err == goque.ErrOutOfBounds {
		return nil
	}

	if err != nil {
		log.Errorf("Error dequeuing item ", err)
		return nil
	}
<<<<<<< HEAD
	// Assert type of the response to an Item pointer so we can work with it
	var next *PinningOperation
	var dequeObjectNotPinningOperationErr = "dequeued object is not a PinningOperation"
	if reflect.TypeOf(item).String() != "*goque.Item" {
		err = item.ToObject(&next) // this should be a *PinningOperation type
		if err != nil {
			log.Errorf(dequeObjectNotPinningOperationErr)
			return nil
		}
	} else { // we'll definitely have to return an error if it's *goque.Item (we're expecting *PinningOperation)
		log.Errorf(dequeObjectNotPinningOperationErr)
		return nil
	}
=======
>>>>>>> ea0d4389

	// Assert type of the response to an Item pointer so we can work with it
	next, err := decodeMsgPack(item.Value)
	if err != nil {
		log.Errorf("Cannot decode PinningOperation pointer")
		return nil
	}
	return next
}

//currently only used for the tests since the tests need to open and close multiple dbs
//handling errors paritally for gosec security scanner
func (pm *PinManager) closeQueueDataStructures() {
	err := pm.pinQueue.Close()
	if err != nil {
		log.Fatal(err)
	}
	err = pm.duplicateGuard.Close()
	if err != nil {
		log.Fatal(err)
	}
}

func createLevelDBKey(value PinningOperationData) []byte {
	var buffer bytes.Buffer
	enc := gob.NewEncoder(&buffer)
	if err := enc.Encode(value.ContId); err != nil {
		log.Fatal("Unable to encode value")
	}
	return buffer.Bytes()
}

func createLevelDB(QueueDataDir string) *leveldb.DB {
	dname := filepath.Join(QueueDataDir, "duplicateGuard")
	err := os.MkdirAll(dname, os.ModePerm)
	if err != nil {
		log.Fatal("Unable to create directory for LevelDB. Out of disk? Too many open files? try ulimit -n 50000")
	}
	db, err := leveldb.OpenFile(dname, nil)
	if err != nil {
		log.Fatal("Unable to create LevelDB. Out of disk? Too many open files? try ulimit -n 50000")
	}
	return db
}

// queue defines the unique queue for a prefix.
type queue struct {
	Head uint64
	Tail uint64
}

func buildPinQueueCount(q *goque.PrefixQueue) map[uint]int {
	mapString, err := q.PrefixQueueCount()
	if err != nil {
		log.Fatal(err)
	}

	mapUint := make(map[uint]int)
	for key, element := range mapString {
		keyU, err := strconv.ParseUint(key, 10, 32)
		if err != nil {
			log.Fatal(err)
		}
		mapUint[uint(keyU)] = int(element)
	}
	return mapUint
}

func createDQue(QueueDataDir string) *goque.PrefixQueue {
	dname := filepath.Join(QueueDataDir, "pinQueueMsgPack")
	if err := os.MkdirAll(dname, os.ModePerm); err != nil {
		log.Fatal("Unable to create directory for LevelDB. Out of disk? Too many open files? try ulimit -n 50000")
	}

	q, err := goque.OpenPrefixQueue(dname)
	if err != nil {
		log.Fatal("Unable to create Queue. Out of disk? Too many open files? try ulimit -n 50000")
	}
	return q
}

func getUserForQueue(UserId uint) []byte {
	return []byte(strconv.Itoa(int(UserId)))
}

func encodeMsgPack(po *operation.PinningOperation) ([]byte, error) {
	return msgpack.Marshal(&po)
}

func decodeMsgPack(po_bytes []byte) (*operation.PinningOperation, error) {
	var next *operation.PinningOperation
	return next, msgpack.Unmarshal(po_bytes, &next)
}

func (pm *PinManager) enqueuePinOp(po *operation.PinningOperation) {
	poData := getPinningData(po)
	if _, err := pm.duplicateGuard.Get(createLevelDBKey(poData), nil); err != leveldb.ErrNotFound {
		//work already exists in the queue not adding duplicate
		return
	}

	u := po.UserId
	if po.SkipLimiter {
		u = 0
	}

	opBytes, err := encodeMsgPack(po)
	if err != nil {
		log.Fatal("Unable to encode data to add to queue.")
	}

	// Add it to the queue.
	_, err = pm.pinQueue.Enqueue(getUserForQueue(u), opBytes)
	if err != nil {
		log.Fatal("Unable to add pin to queue.", err)
	}

	err = pm.duplicateGuard.Put(createLevelDBKey(poData), []byte{255}, nil)
	if err != nil {
		log.Fatal("Unable to add to duplicate guard.")
	}
	pm.pinQueueCount[u]++
}

func (pm *PinManager) Run(workers int) {
	for i := 0; i < workers; i++ {
		go pm.pinWorker()
	}

	var next *operation.PinningOperation

	pm.pinQueueLk.Lock()
	next = pm.popNextPinOp()
	pm.pinQueueLk.Unlock()

	for {
		select {
		case op := <-pm.pinQueueIn:
			if next == nil {
				next = op
			} else {
				pm.pinQueueLk.Lock()
				pm.enqueuePinOp(op)
				pm.pinQueueLk.Unlock()
			}
		case pm.pinQueueOut <- next:
			pm.pinQueueLk.Lock()
			next = pm.popNextPinOp()
			pm.pinQueueLk.Unlock()
		case <-pm.pinComplete:
			pm.pinQueueLk.Lock()
			if next == nil {
				next = pm.popNextPinOp()
			}
			pm.pinQueueLk.Unlock()
		}
	}
}

func (pm *PinManager) pinWorker() {
	for op := range pm.pinQueueOut {
		if op != nil {
			if err := pm.doPinning(op); err != nil {
				log.Errorf("pinning queue error: %+v", err)
			}
			pm.pinComplete <- op
		}
	}
}<|MERGE_RESOLUTION|>--- conflicted
+++ resolved
@@ -6,7 +6,6 @@
 	"encoding/gob"
 	"os"
 	"path/filepath"
-	"reflect"
 	"strconv"
 	"sync"
 	"time"
@@ -145,7 +144,7 @@
 }
 
 func (pm *PinManager) Add(op *operation.PinningOperation) {
-	if op != nil {
+	if op != nil && pm != nil {
 		go func() {
 			pm.pinQueueIn <- op
 		}()
@@ -224,22 +223,6 @@
 		log.Errorf("Error dequeuing item ", err)
 		return nil
 	}
-<<<<<<< HEAD
-	// Assert type of the response to an Item pointer so we can work with it
-	var next *PinningOperation
-	var dequeObjectNotPinningOperationErr = "dequeued object is not a PinningOperation"
-	if reflect.TypeOf(item).String() != "*goque.Item" {
-		err = item.ToObject(&next) // this should be a *PinningOperation type
-		if err != nil {
-			log.Errorf(dequeObjectNotPinningOperationErr)
-			return nil
-		}
-	} else { // we'll definitely have to return an error if it's *goque.Item (we're expecting *PinningOperation)
-		log.Errorf(dequeObjectNotPinningOperationErr)
-		return nil
-	}
-=======
->>>>>>> ea0d4389
 
 	// Assert type of the response to an Item pointer so we can work with it
 	next, err := decodeMsgPack(item.Value)
