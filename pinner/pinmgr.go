--- conflicted
+++ resolved
@@ -64,14 +64,9 @@
 	pinQueueIn       chan *PinningOperation
 	pinQueueOut      chan *PinningOperation
 	pinComplete      chan *PinningOperation
-<<<<<<< HEAD
 	pinQueue         *goque.Queue
 	pinQueuePriority *goque.Queue
-=======
 	duplicateGuard   map[PinningOperationData]bool
-	pinQueue         map[uint][]*PinningOperation
-	activePins       map[uint]int
->>>>>>> 27003706
 	pinQueueLk       sync.Mutex
 	RunPinFunc       PinFunc
 	StatusChangeFunc PinStatusFunc
@@ -111,12 +106,6 @@
 	MakeDeal bool
 }
 
-<<<<<<< HEAD
-// PinningOperationBuilder creates a new PinningOperation and returns a pointer to it.
-// This is used when we load a segment of the queue from disk for the Dque
-func PinningOperationBuilder() interface{} {
-	return &PinningOperation{}
-=======
 //TODO put this as a subfield inside PinningOperation
 type PinningOperationData struct {
 	Obj  cid.Cid
@@ -146,8 +135,6 @@
 		SkipLimiter: po.SkipLimiter,
 		MakeDeal:    po.MakeDeal,
 	}
-
->>>>>>> 27003706
 }
 
 func (po *PinningOperation) fail(err error) {
@@ -328,12 +315,7 @@
 		log.Fatal("Unable to add pin to queue.")
 	}
 
-<<<<<<< HEAD
-=======
-	q := pm.pinQueue[u]
-	pm.pinQueue[u] = append(q, po)
 	pm.duplicateGuard[opdata] = true
->>>>>>> 27003706
 }
 
 func (pm *PinManager) Run(workers int) {
