--- conflicted
+++ resolved
@@ -174,11 +174,8 @@
 
 	IsConsolidating bool `json:"is_consolidating"`
 
-<<<<<<< HEAD
-=======
 	Readiness stagingZoneReadiness `json:"readiness"`
 
->>>>>>> c90c01d4
 	lk sync.Mutex
 }
 
@@ -650,18 +647,12 @@
 		return err
 	}
 
-<<<<<<< HEAD
-	if len(cbl) > 1 {
-		// Need to migrate content all to the same shuttle
-		// Only attempt consolidation on a zone if it has not be done before, prevents re-consolidation request
-=======
 	// if the staged contents of this bucket are in different locations (more than 1 group)
 	// Need to migrate/consolidate the contents to the same location
 	if len(grpLocs) > 1 {
 		cm.bucketLk.Lock()
 		// Need to migrate content all to the same shuttle
 		// Only attempt consolidation on a zone if one is not ongoing, prevents re-consolidation request
->>>>>>> c90c01d4
 		if !b.IsConsolidating {
 			b.IsConsolidating = true
 			go func() {
@@ -672,7 +663,6 @@
 		}
 
 		// put the staging zone back in the list
-		cm.bucketLk.Lock()
 		cm.buckets[b.User] = append(cm.buckets[b.User], b)
 		cm.bucketLk.Unlock()
 		return nil
@@ -3281,29 +3271,20 @@
 	tc := &drpc.TakeContent{}
 	for _, c := range contents {
 		prs := make([]*peer.AddrInfo, 0)
-<<<<<<< HEAD
-
-		pr, _ := cm.addrInfoForShuttle(c.Location)
+
+		pr, err := cm.addrInfoForShuttle(c.Location)
+		if err != nil {
+			return err
+		}
+
 		if pr != nil {
 			prs = append(prs, pr)
 		}
 
-=======
-
-		pr, err := cm.addrInfoForShuttle(c.Location)
-		if err != nil {
-			return err
-		}
-
-		if pr != nil {
-			prs = append(prs, pr)
-		}
-
 		if pr == nil {
 			log.Warnf("no addr info for node: %s", loc)
 		}
 
->>>>>>> c90c01d4
 		tc.Contents = append(tc.Contents, drpc.ContentFetch{
 			ID:     c.ID,
 			Cid:    c.Cid.CID,
