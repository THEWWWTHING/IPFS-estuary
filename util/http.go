--- conflicted
+++ resolved
@@ -44,11 +44,8 @@
 	ERR_INVALID_PINNING_STATUS     = "ERR_INVALID_PINNING_STATUS"
 	ERR_INVALID_QUERY_PARAM_VALUE  = "ERR_INVALID_QUERY_PARAM_VALUE"
 	ERR_CONTENT_LENGTH_REQUIRED    = "ERR_CONTENT_LENGTH_REQUIRED"
-<<<<<<< HEAD
 	ERR_UNSUPPORTED_CONTENT_TYPE   = "ERR_UNSUPPORTED_CONTENT_TYPE"
-=======
 	ERR_VALUE_REQUIRED             = "ERR_VALUE_REQUIRED"
->>>>>>> 829eb84c
 )
 
 type HttpError struct {
